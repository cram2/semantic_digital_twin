--- conflicted
+++ resolved
@@ -5,14 +5,9 @@
 from abc import ABC, abstractmethod, abstractproperty
 from dataclasses import dataclass, field
 from functools import cached_property
-<<<<<<< HEAD
-from typing import Optional, List, Iterator
-
-=======
 from typing import Optional, List, Iterator, TYPE_CHECKING
 
 import numpy as np
->>>>>>> fbb779f2
 import trimesh
 import trimesh.exchange.stl
 from random_events.interval import SimpleInterval, Bound
@@ -105,6 +100,8 @@
     """
     origin: TransformationMatrix = field(default_factory=TransformationMatrix)
 
+    color: Color = field(default_factory=Color)
+
     @property
     @abstractmethod
     def local_frame_bounding_box(self) -> BoundingBox:
@@ -128,7 +125,6 @@
     """
     A primitive shape.
     """
-    color: Color = field(default_factory=Color)
 
 
 @dataclass
@@ -145,11 +141,6 @@
     scale: Scale = field(default_factory=Scale)
     """
     Scale of the mesh.
-    """
-
-    color: Color = field(default_factory=Color)
-    """
-    Color of the mesh.
     """
 
     @cached_property
@@ -192,19 +183,7 @@
         """
         Returns the bounding box of the mesh.
         """
-<<<<<<< HEAD
-        return BoundingBox.from_mesh(self.mesh)
-=======
         return BoundingBox.from_mesh(self.mesh, self.origin.reference_frame)
-
-
-@dataclass
-class Primitive(Shape, ABC):
-    """
-    A primitive shape.
-    """
-    color: Color = field(default_factory=Color)
->>>>>>> fbb779f2
 
 
 @dataclass
@@ -249,12 +228,8 @@
         """
         return trimesh.creation.cylinder(radius=self.width / 2, height=self.height, sections=16)
 
-<<<<<<< HEAD
-    def as_bounding_box(self) -> BoundingBox:
-=======
-    @property
+@property
     def local_frame_bounding_box(self) -> BoundingBox:
->>>>>>> fbb779f2
         """
         Returns the bounding box of the cylinder.
         The bounding box is axis-aligned and centered at the origin.
