from __future__ import annotations

import logging
import os
from copy import deepcopy
from functools import lru_cache, wraps
from typing import Any, Tuple, TypeVar, Callable
from xml.etree import ElementTree as ET


class IDGenerator:
    """
    A class that generates incrementing, unique IDs and caches them for every object this is called on.
    """

    _counter = 0
    """
    The counter of the unique IDs.
    """

    @lru_cache(maxsize=None)
    def __call__(self, obj: Any) -> int:
        """
        Creates a unique ID and caches it for every object this is called on.

        :param obj: The object to generate a unique ID for, must be hashable.
        :return: The unique ID.
        """
        self._counter += 1
        return self._counter


class suppress_stdout_stderr(object):
    """
    A context manager for doing a "deep suppression" of stdout and stderr in
    Python, i.e. will suppress all prints, even if the print originates in a
    compiled C/Fortran sub-function.

    This will not suppress raised exceptions, since exceptions are printed
    to stderr just before a script exits, and after the context manager has
    exited (at least, I think that is why it lets exceptions through).
    Copied from https://stackoverflow.com/questions/11130156/suppress-stdout-stderr-print-from-python-functions
    """

    def __init__(self):
        # Open a pair of null files
        self.null_fds = [os.open(os.devnull, os.O_RDWR) for _ in range(2)]
        # Save the actual stdout (1) and stderr (2) file descriptors.
        self.save_fds = [os.dup(1), os.dup(2)]

    def __enter__(self):
        # Assign the null pointers to stdout and stderr.
        # This one is not needed for URDF parsing output
        # os.dup2(self.null_fds[0], 1)
        os.dup2(self.null_fds[1], 2)

    def __exit__(self, *_):
        # Re-assign the real stdout/stderr back to (1) and (2)
        # This one is not needed for URDF parsing output
        # os.dup2(self.save_fds[0], 1)
        os.dup2(self.save_fds[1], 2)
        # Close all file descriptors
        for fd in self.null_fds + self.save_fds:
            os.close(fd)


<<<<<<< HEAD
class ClassPropertyDescriptor:
    """
    A helper that can be used to define properties of a class like the built-in ones but does not require the class
    to be instantiated.
    """

    def __init__(self, fget, fset=None):
        self.fget = fget
        self.fset = fset

    def __get__(self, obj, klass=None):
        if klass is None:
            klass = type(obj)
        return self.fget.__get__(obj, klass)()

    def __set__(self, obj, value):
        if not self.fset:
            raise AttributeError("can't set attribute")
        type_ = type(obj)
        return self.fset.__get__(obj, type_)(value)

    def setter(self, func):
        if not isinstance(func, (classmethod, staticmethod)):
            func = classmethod(func)
        self.fset = func
        return self


def classproperty(func):
    if not isinstance(func, (classmethod, staticmethod)):
        func = classmethod(func)

    return ClassPropertyDescriptor(func)
=======
def hacky_urdf_parser_fix(urdf: str, blacklist: Tuple[str] = ('transmission', 'gazebo')) -> str:
    # Parse input string
    root = ET.fromstring(urdf)

    # Iterate through each section in the blacklist
    for section_name in blacklist:
        # Find all sections with the given name and remove them
        for elem in root.findall(f".//{section_name}"):
            parent = root.find(f".//{section_name}/..")
            if parent is not None:
                parent.remove(elem)

    # Turn back to string
    return ET.tostring(root, encoding='unicode')


def robot_name_from_urdf_string(urdf_string: str) -> str:
    """
    Returns the name defined in the robot tag, e.g., 'pr2' from <robot name="pr2"> ... </robot>.
    :param urdf_string: URDF string
    :return: Extracted name
    """
    return urdf_string.split('robot name="')[1].split('"')[0]


T = TypeVar("T", bound=Callable)


def memoize(function: T) -> T:
    memo = function.memo = {}

    @wraps(function)
    def wrapper(*args: Any, **kwargs: Any) -> T:
        key = (args, frozenset(kwargs.items()))
        try:
            return memo[key]
        except KeyError:
            rv = function(*args, **kwargs)
            memo[key] = rv
            return rv

    return wrapper


def clear_memo(f):
    if hasattr(f, 'memo'):
        f.memo.clear()


def copy_memoize(function: T) -> T:
    memo = function.memo = {}

    @wraps(function)
    def wrapper(*args, **kwargs):
        key = (args, frozenset(kwargs.items()))
        try:
            return deepcopy(memo[key])
        except KeyError:
            rv = function(*args, **kwargs)
            memo[key] = rv
            return deepcopy(rv)

    return wrapper
>>>>>>> 263e49f6
<|MERGE_RESOLUTION|>--- conflicted
+++ resolved
@@ -1,6 +1,5 @@
 from __future__ import annotations
 
-import logging
 import os
 from copy import deepcopy
 from functools import lru_cache, wraps
@@ -64,41 +63,6 @@
             os.close(fd)
 
 
-<<<<<<< HEAD
-class ClassPropertyDescriptor:
-    """
-    A helper that can be used to define properties of a class like the built-in ones but does not require the class
-    to be instantiated.
-    """
-
-    def __init__(self, fget, fset=None):
-        self.fget = fget
-        self.fset = fset
-
-    def __get__(self, obj, klass=None):
-        if klass is None:
-            klass = type(obj)
-        return self.fget.__get__(obj, klass)()
-
-    def __set__(self, obj, value):
-        if not self.fset:
-            raise AttributeError("can't set attribute")
-        type_ = type(obj)
-        return self.fset.__get__(obj, type_)(value)
-
-    def setter(self, func):
-        if not isinstance(func, (classmethod, staticmethod)):
-            func = classmethod(func)
-        self.fset = func
-        return self
-
-
-def classproperty(func):
-    if not isinstance(func, (classmethod, staticmethod)):
-        func = classmethod(func)
-
-    return ClassPropertyDescriptor(func)
-=======
 def hacky_urdf_parser_fix(urdf: str, blacklist: Tuple[str] = ('transmission', 'gazebo')) -> str:
     # Parse input string
     root = ET.fromstring(urdf)
@@ -161,5 +125,4 @@
             memo[key] = rv
             return deepcopy(rv)
 
-    return wrapper
->>>>>>> 263e49f6
+    return wrapper