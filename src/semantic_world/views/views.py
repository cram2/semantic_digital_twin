--- conflicted
+++ resolved
@@ -1,11 +1,11 @@
 from __future__ import annotations
 
 from dataclasses import dataclass, field
-from typing import Optional, Dict, Any, List
 
 import numpy as np
 from entity_query_language import symbol
 from probabilistic_model.probabilistic_circuit.rx.helper import uniform_measure_of_event
+from typing_extensions import List
 
 from ..world_description.geometry import BoundingBoxCollection
 from ..datastructures.prefixed_name import PrefixedName
@@ -52,8 +52,6 @@
 
 
 @dataclass(unsafe_hash=True)
-<<<<<<< HEAD
-=======
 class Door(View):  # Door has a Footprint
     """
     Door in a body that has a Handle and can open towards or away from the user.
@@ -81,7 +79,6 @@
 
 
 @dataclass(unsafe_hash=True)
->>>>>>> 614211dd
 class Table(View):
     """
     A view that represents a table.
@@ -114,6 +111,9 @@
         self.name = self.top.name
 
 
+################################
+
+
 @dataclass(unsafe_hash=True)
 class Components(View): ...
 
@@ -122,12 +122,9 @@
 class Furniture(View): ...
 
 
-<<<<<<< HEAD
-=======
 #################### subclasses von Components
 
 
->>>>>>> 614211dd
 @dataclass(unsafe_hash=True)
 class EntryWay(Components):
     body: Body
@@ -143,6 +140,16 @@
 
     def __post_init__(self):
         self.name = self.body.name
+
+
+@dataclass(unsafe_hash=True)
+class Fridge(View):
+    body: Body
+    door: Door
+
+    def __post_init__(self):
+        if self.name is None:
+            self.name = PrefixedName(str(self.body.name), self.__class__.__name__)
 
 
 @dataclass(unsafe_hash=True)
@@ -160,20 +167,12 @@
     container: Container
     handle: Handle
 
-    affordances: Optional[Dict[str, Any]] = None
-    manipulation_properties: Optional[Dict[str, Any]] = None
-    state_information: Optional[Dict[str, Any]] = None
-    grasp_poses: Optional[Any] = None
-    effects: Optional[Dict[str, Any]] = None
-    description: Optional[str] = None
-    joint_type: Optional[str] = None
-    joint_sim_name: Optional[str] = None
-
     def __post_init__(self):
         if self.name is None:
             self.name = self.container.name
 
 
+############################### subclasses to Furniture
 @dataclass
 class Cupboard(Furniture): ...
 
@@ -189,24 +188,14 @@
             self.name = self.container.name
 
 
+############################### subclasses to Cupboard
 @dataclass(unsafe_hash=True)
 class Cabinet(Cupboard):
-    body: Body
-    doors: List[Door] = field(default_factory=list, hash=False)
-    drawers: List[Drawer] = field(default_factory=list, hash=False)
-
-    affordances: Optional[Dict[str, Any]] = None
-    manipulation_properties: Optional[Dict[str, Any]] = None
-    state_information: Optional[Dict[str, Any]] = None
-    grasp_poses: Optional[Any] = None
-    effects: Optional[Dict[str, Any]] = None
-    description: Optional[str] = None
-    joint_type: Optional[str] = None
-    joint_sim_name: Optional[str] = None
-
-    def __post_init__(self):
-        if self.name is None:
-            self.name = PrefixedName(str(self.body.name), self.__class__.__name__)
+    container: Container
+    drawers: list[Drawer] = field(default_factory=list, hash=False)
+
+    def __post_init__(self):
+        self.name = self.container.name
 
 
 @dataclass
@@ -214,191 +203,6 @@
     doors: List[Door] = field(default_factory=list)
 
 
-@dataclass(unsafe_hash=True)
-class Fridge(View):
-    body: Body
-    left_door: Door
-    right_door: Door
-    drawers: List[Drawer] = field(default_factory=list, hash=False)
-
-    affordances: Optional[Dict[str, Any]] = None
-    manipulation_properties: Optional[Dict[str, Any]] = None
-    state_information: Optional[Dict[str, Any]] = None
-    grasp_poses: Optional[Any] = None
-    effects: Optional[Dict[str, Any]] = None
-    description: Optional[str] = None
-    joint_type: Optional[str] = None
-    joint_sim_name: Optional[str] = None
-
-    def __post_init__(self):
-        if self.name is None:
-            self.name = PrefixedName(str(self.body.name), self.__class__.__name__)
-
-
-@dataclass(unsafe_hash=True)
-class Microwave(View):
-    body: Body
-    door: Door
-    handle: Handle
-
-    affordances: Optional[Dict[str, Any]] = None
-    manipulation_properties: Optional[Dict[str, Any]] = None
-    state_information: Optional[Dict[str, Any]] = None
-    grasp_poses: Optional[Any] = None
-    effects: Optional[Dict[str, Any]] = None
-    description: Optional[str] = None
-    joint_type: Optional[str] = None
-    joint_sim_name: Optional[str] = None
-
-    def __post_init__(self):
-        if self.name is None:
-            self.name = PrefixedName(str(self.body.name), self.__class__.__name__)
-
-
-@dataclass(unsafe_hash=True)
-class Oven(View):
-    body: Body
-    door: Door
-    handle: Handle
-
-    affordances: Optional[Dict[str, Any]] = None
-    manipulation_properties: Optional[Dict[str, Any]] = None
-    state_information: Optional[Dict[str, Any]] = None
-    grasp_poses: Optional[Any] = None
-    effects: Optional[Dict[str, Any]] = None
-    description: Optional[str] = None
-    joint_type: Optional[str] = None
-    joint_sim_name: Optional[str] = None
-
-    def __post_init__(self):
-        if self.name is None:
-            self.name = PrefixedName(str(self.body.name), self.__class__.__name__)
-
-
-@dataclass(unsafe_hash=True)
-class Knob(View):
-    body: Body
-
-    def __post_init__(self):
-        if self.name is None:
-            self.name = PrefixedName(str(self.body.name), self.__class__.__name__)
-
-
-@dataclass(unsafe_hash=True)
-class Stove(View):
-    body: Body
-    knobs: List[Knob] = field(default_factory=list, hash=False)
-
-    affordances: Optional[Dict[str, Any]] = None
-    manipulation_properties: Optional[Dict[str, Any]] = None
-    state_information: Optional[Dict[str, Any]] = None
-    grasp_poses: Optional[Any] = None
-    effects: Optional[Dict[str, Any]] = None
-    description: Optional[str] = None
-    joint_type: Optional[str] = None
-    joint_sim_name: Optional[str] = None
-
-    def __post_init__(self):
-        if self.name is None:
-            self.name = PrefixedName(str(self.body.name), self.__class__.__name__)
-
-
-@dataclass(unsafe_hash=True)
-class Faucet(View):
-    body: Body
-
-    def __post_init__(self):
-        if self.name is None:
-            self.name = PrefixedName(str(self.body.name), self.__class__.__name__)
-
-
-@dataclass(unsafe_hash=True)
-class Sink(View):
-    body: Body
-    faucet: Faucet
-    handles: List[Handle] = field(default_factory=list, hash=False)
-
-    affordances: Optional[Dict[str, Any]] = None
-    manipulation_properties: Optional[Dict[str, Any]] = None
-    state_information: Optional[Dict[str, Any]] = None
-    grasp_poses: Optional[Any] = None
-    effects: Optional[Dict[str, Any]] = None
-    description: Optional[str] = None
-    joint_type: Optional[str] = None
-    joint_sim_name: Optional[str] = None
-
-    def __post_init__(self):
-        if self.name is None:
-            self.name = PrefixedName(str(self.body.name), self.__class__.__name__)
-
-
-@dataclass(unsafe_hash=True)
-class Dishwasher(View):
-    body: Body
-    door: Optional[Door] = None
-    handle: Optional[Handle] = None
-
-    affordances: Optional[Dict[str, Any]] = None
-    manipulation_properties: Optional[Dict[str, Any]] = None
-    state_information: Optional[Dict[str, Any]] = None
-    grasp_poses: Optional[Any] = None
-    effects: Optional[Dict[str, Any]] = None
-    description: Optional[str] = None
-    joint_type: Optional[str] = None
-    joint_sim_name: Optional[str] = None
-
-    def __post_init__(self):
-        if self.name is None:
-            self.name = PrefixedName(str(self.body.name), self.__class__.__name__)
-
-
-@dataclass(unsafe_hash=True)
-class Counter(View):
-    body: Body
-    containers: List[Container] = field(default_factory=list, hash=False)
-
-    affordances: Optional[Dict[str, Any]] = None
-    manipulation_properties: Optional[Dict[str, Any]] = None
-    state_information: Optional[Dict[str, Any]] = None
-    grasp_poses: Optional[Any] = None
-    effects: Optional[Dict[str, Any]] = None
-    description: Optional[str] = None
-    joint_type: Optional[str] = None
-    joint_sim_name: Optional[str] = None
-
-    def __post_init__(self):
-        if self.name is None:
-            self.name = PrefixedName(str(self.body.name), self.__class__.__name__)
-
-
-@dataclass(unsafe_hash=True)
-class CoffeeMachine(View):
-    body: Body
-    handles: List[Handle] = field(default_factory=list, hash=False)
-
-    affordances: Optional[Dict[str, Any]] = None
-    manipulation_properties: Optional[Dict[str, Any]] = None
-    state_information: Optional[Dict[str, Any]] = None
-    grasp_poses: Optional[Any] = None
-    effects: Optional[Dict[str, Any]] = None
-    description: Optional[str] = None
-    joint_type: Optional[str] = None
-    joint_sim_name: Optional[str] = None
-
-    def __post_init__(self):
-        if self.name is None:
-            self.name = PrefixedName(str(self.body.name), self.__class__.__name__)
-
-
-@dataclass(unsafe_hash=True)
-class Hood(View):
-    body: Body
-
-    def __post_init__(self):
-        if self.name is None:
-            self.name = PrefixedName(str(self.body.name), self.__class__.__name__)
-
-
 @dataclass
 class Wall(View):
     body: Body
