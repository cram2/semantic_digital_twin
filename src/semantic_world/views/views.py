from __future__ import annotations

from dataclasses import dataclass, field

import numpy as np
from entity_query_language import symbol
from probabilistic_model.probabilistic_circuit.rx.helper import uniform_measure_of_event
from typing_extensions import List

from ..world_description.geometry import BoundingBoxCollection
from ..datastructures.prefixed_name import PrefixedName
from ..spatial_types import Point3
<<<<<<< HEAD
from ..variables import SpatialVariables
from ..world import View, Body
from ..world_entity import Region
=======
from ..datastructures.variables import SpatialVariables
from ..world_description.world_entity import View, Body
>>>>>>> 787a5694


@dataclass
class HasDrawers:
    """
    A mixin class for views that have drawers.
    """

    drawers: List[Drawer] = field(default_factory=list, hash=False)


@dataclass
class HasDoors:
    """
    A mixin class for views that have doors.
    """

    doors: List[Door] = field(default_factory=list, hash=False)


@symbol
@dataclass(unsafe_hash=True)
class Handle(View):
    body: Body

    def __post_init__(self):
        if self.name is None:
            self.name = PrefixedName(str(self.body.name), self.__class__.__name__)

@symbol
@dataclass(unsafe_hash=True)
class Container(View):
    body: Body

    def __post_init__(self):
        if self.name is None:
            self.name = PrefixedName(str(self.body.name), self.__class__.__name__)


@dataclass(unsafe_hash=True)
class Door(View):  # Door has a Footprint
    """
    Door in a body that has a Handle and can open towards or away from the user.
    """

    handle: Handle
    body: Body

    def __post_init__(self):
        self.name = PrefixedName(str(self.body.name), self.__class__.__name__)


@dataclass(unsafe_hash=True)
class Fridge(View):
    """
    A view representing a fridge that has a door and a body.
    """

    body: Body
    door: Door

    def __post_init__(self):
        if self.name is None:
            self.name = PrefixedName(str(self.body.name), self.__class__.__name__)


@dataclass(unsafe_hash=True)
class Table(View):
    """
    A view that represents a table.
    """

    top: Body
    """
    The body that represents the table's top surface.
    """

    def points_on_table(self, amount: int = 100) -> List[Point3]:
        """
        Get points that are on the table.

        :amount: The number of points to return.
        :returns: A list of points that are on the table.
        """
        area_of_table = BoundingBoxCollection.from_shapes(self.top.collision)
        event = area_of_table.event
        p = uniform_measure_of_event(event)
        p = p.marginal(SpatialVariables.xy)
        samples = p.sample(amount)
        z_coordinate = np.full(
            (amount, 1), max([b.max_z for b in area_of_table]) + 0.01
        )
        samples = np.concatenate((samples, z_coordinate), axis=1)
        return [Point3(*s, reference_frame=self.top) for s in samples]

    def __post_init__(self):
        self.name = self.top.name


################################


@dataclass(unsafe_hash=True)
class Components(View): ...


@dataclass(unsafe_hash=True)
class Furniture(View): ...


@dataclass
class SupportingSurface(View):
    """
    A view that represents a supporting surface.
    """

    region: Region
    """
    The body that represents the supporting surface.
    """

    def __post_init__(self):
        if self.name is None:
            self.name = self.region.name


#################### subclasses von Components


@dataclass(unsafe_hash=True)
class EntryWay(Components):
    body: Body

    def __post_init__(self):
        if self.name is None:
            self.name = PrefixedName(str(self.body.name), self.__class__.__name__)


@dataclass(unsafe_hash=True)
class Door(EntryWay):
    handle: Handle

    def __post_init__(self):
        self.name = self.body.name


@dataclass(unsafe_hash=True)
class Fridge(View):
    body: Body
    door: Door

    def __post_init__(self):
        if self.name is None:
            self.name = PrefixedName(str(self.body.name), self.__class__.__name__)


@dataclass(unsafe_hash=True)
class DoubleDoor(EntryWay):
    left_door: Door
    right_door: Door

    def __post_init__(self):
        if self.name is None:
            self.name = PrefixedName(str(self.body.name), self.__class__.__name__)

@symbol
@dataclass(unsafe_hash=True)
class Drawer(Components):
    container: Container
    handle: Handle

    def __post_init__(self):
        if self.name is None:
            self.name = self.container.name


############################### subclasses to Furniture
@dataclass
class Cupboard(Furniture): ...


@dataclass
class Dresser(Furniture):
    container: Container
    drawers: List[Drawer] = field(default_factory=list, hash=False)
    doors: List[Door] = field(default_factory=list, hash=False)

    def __post_init__(self):
        if self.name is None:
            self.name = self.container.name


############################### subclasses to Cupboard
@dataclass(unsafe_hash=True)
class Cabinet(Cupboard):
    container: Container
    drawers: list[Drawer] = field(default_factory=list, hash=False)

    def __post_init__(self):
        self.name = self.container.name


@dataclass
class Wardrobe(Cupboard):
    doors: List[Door] = field(default_factory=list)


@dataclass
class Room(SupportingSurface): ...


@dataclass
class Wall(View):
    body: Body
    doors: List[Door] = field(default_factory=list)

    def __post_init__(self):
        if self.name is None:
            self.name = self.body.name<|MERGE_RESOLUTION|>--- conflicted
+++ resolved
@@ -10,14 +10,8 @@
 from ..world_description.geometry import BoundingBoxCollection
 from ..datastructures.prefixed_name import PrefixedName
 from ..spatial_types import Point3
-<<<<<<< HEAD
-from ..variables import SpatialVariables
-from ..world import View, Body
-from ..world_entity import Region
-=======
 from ..datastructures.variables import SpatialVariables
-from ..world_description.world_entity import View, Body
->>>>>>> 787a5694
+from ..world_description.world_entity import View, Body, Region
 
 
 @dataclass
@@ -46,6 +40,7 @@
     def __post_init__(self):
         if self.name is None:
             self.name = PrefixedName(str(self.body.name), self.__class__.__name__)
+
 
 @symbol
 @dataclass(unsafe_hash=True)
@@ -183,6 +178,7 @@
         if self.name is None:
             self.name = PrefixedName(str(self.body.name), self.__class__.__name__)
 
+
 @symbol
 @dataclass(unsafe_hash=True)
 class Drawer(Components):
