<<<<<<< HEAD
from typing_extensions import List, Set, Union
from ..views import Armchair, Cabinet, Container, Cooktop, Countertop, DetailedCooktop, DetailedTable, Door, Drawer, Fridge, Handle, Hotplates, Leg, Oven, Roots, Sides, Sink, Sofa, Surface, Table, Walls, Windows
from ...world import World
from ...connections import FixedConnection, PrismaticConnection, RevoluteConnection
=======
from ...connections import FixedConnection, PrismaticConnection, RevoluteConnection
from ...world import World
from ..views import Cabinet, Container, Door, Drawer, Fridge, Handle
from typing_extensions import List, Set, Union
>>>>>>> 8c616e33


def conditions_90574698325129464513441443063592862114(case) -> bool:
    def has_bodies_named_handle(case: World) -> bool:
        """Get conditions on whether it's possible to conclude a value for World.views  of type Handle."""
        return any("handle" in b.name.name.lower() for b in case.bodies)
    return has_bodies_named_handle(case)


def conclusion_90574698325129464513441443063592862114(case) -> List[Handle]:
    def get_handles(case: World) -> Union[set, list, Handle]:
        """Get possible value(s) for World.views of types list/set of Handle"""
        return [Handle(b) for b in case.bodies if "handle" in b.name.name.lower()]
    
    return get_handles(case)


def conditions_14920098271685635920637692283091167284(case) -> bool:
    def has_handles_and_fixed_and_prismatic_connections(case: World) -> bool:
        """Get conditions on whether it's possible to conclude a value for World.views  of type Container."""
        return (any(v for v in case.views if type(v) is Handle) and
                any(c for c in case.connections if isinstance(c, PrismaticConnection)) and
                any(c for c in case.connections if isinstance(c, FixedConnection)))
    return has_handles_and_fixed_and_prismatic_connections(case)


def conclusion_14920098271685635920637692283091167284(case) -> List[Container]:
    def get_containers(case: World) -> Union[set, Container, list]:
        """Get possible value(s) for World.views of types list/set of Container"""
        prismatic_connections = [c for c in case.connections if isinstance(c, PrismaticConnection)]
        fixed_connections = [c for c in case.connections if isinstance(c, FixedConnection)]
        children_of_prismatic_connections = [c.child for c in prismatic_connections]
        handles = [v for v in case.views if type(v) is Handle]
        fixed_connections_with_handle_child = [fc for fc in fixed_connections if fc.child in [h.body for h in handles]]
        drawer_containers = set(children_of_prismatic_connections).intersection(
            set([fc.parent for fc in fixed_connections_with_handle_child]))
        return [Container(b) for b in drawer_containers]
    
    return get_containers(case)


def conditions_331345798360792447350644865254855982739(case) -> bool:
    def has_handles_and_containers(case: World) -> bool:
        """Get conditions on whether it's possible to conclude a value for World.views  of type Drawer."""
        return any(v for v in case.views if type(v) is Handle) and any(v for v in case.views if type(v) is Container)
    return has_handles_and_containers(case)


def conclusion_331345798360792447350644865254855982739(case) -> List[Drawer]:
    def get_drawers(case: World) -> Union[set, list, Drawer]:
        """Get possible value(s) for World.views of types list/set of Drawer"""
        handles = [v for v in case.views if type(v) is Handle]
        containers = [v for v in case.views if type(v) is Container]
        fixed_connections = [c for c in case.connections if
                             isinstance(c, FixedConnection) and c.parent in [cont.body for cont in
                                                                             containers] and c.child in [
                                 h.body for h in handles]]
        prismatic_connections = [c for c in case.connections if
                                 isinstance(c, PrismaticConnection) and c.child in [cont.body for cont in containers]]
        drawer_handle_connections = [fc for fc in fixed_connections if
                                     fc.parent in [pc.child for pc in prismatic_connections]]
        drawers = [Drawer([cont for cont in containers if dc.parent == cont.body][0],
                          [h for h in handles if dc.child == h.body][0]) for dc in drawer_handle_connections]
        return drawers
    
    return get_drawers(case)


def conditions_35528769484583703815352905256802298589(case) -> bool:
    def has_drawers(case: World) -> bool:
        """Get conditions on whether it's possible to conclude a value for World.views  of type Cabinet."""
        return any(v for v in case.views if type(v) is Drawer)
    return has_drawers(case)


def conclusion_35528769484583703815352905256802298589(case) -> List[Cabinet]:
    def get_cabinets(case: World) -> Union[set, Cabinet, list]:
        """Get possible value(s) for World.views of types list/set of Cabinet"""
        drawers = [v for v in case.views if type(v) is Drawer]
        prismatic_connections = [c for c in case.connections if
                                 isinstance(c, PrismaticConnection) and c.child in [drawer.container.body for drawer in
                                                                                    drawers]]
        cabinet_container_bodies = [pc.parent for pc in prismatic_connections]
        cabinets = []
        for ccb in cabinet_container_bodies:
            if ccb in [cabinet.container.body for cabinet in cabinets]:
                continue
            cc_prismatic_connections = [pc for pc in prismatic_connections if pc.parent is ccb]
            cabinet_drawer_container_bodies = [pc.child for pc in cc_prismatic_connections]
            cabinet_drawers = [d for d in drawers if d.container.body in cabinet_drawer_container_bodies]
            cabinets.append(Cabinet(Container(ccb), cabinet_drawers))
    
        return cabinets
    
    return get_cabinets(case)


def conditions_59112619694893607910753808758642808601(case) -> bool:
    def has_handles_and_revolute_connections(case: World) -> bool:
        """Get conditions on whether it's possible to conclude a value for World.views  of type Door."""
        return (any(v for v in case.views if isinstance(v, Handle)) and
                any(c for c in case.connections if isinstance(c, RevoluteConnection)))
    return has_handles_and_revolute_connections(case)


def conclusion_59112619694893607910753808758642808601(case) -> List[Door]:
    def get_doors(case: World) -> List[Door]:
        """Get possible value(s) for World.views  of type Door."""
        handles = [v for v in case.views if isinstance(v, Handle)]
        handle_bodies = [h.body for h in handles]
        connections_with_handles = [c for c in case.connections if isinstance(c, FixedConnection) and
                                    c.child in handle_bodies]
    
        revolute_connections = [c for c in case.connections if isinstance(c, RevoluteConnection)]
        bodies_connected_to_handles = [c.parent if c.child in handle_bodies else c.child for c in connections_with_handles]
        bodies_that_have_revolute_joints = [b for b in bodies_connected_to_handles for c in revolute_connections
                                            if b == c.child]
        body_handle_connections = [c for c in connections_with_handles if c.parent in bodies_that_have_revolute_joints]
        doors = [Door(c.parent, [h for h in handles if h.body == c.child][0]) for c in body_handle_connections]
        return doors
    return get_doors(case)


def conditions_10840634078579061471470540436169882059(case) -> bool:
    def has_doors_with_fridge_in_their_name(case: World) -> bool:
        """Get conditions on whether it's possible to conclude a value for World.views  of type Fridge."""
        return any(v for v in case.views if isinstance(v, Door) and "fridge" in v.body.name.name.lower())
    return has_doors_with_fridge_in_their_name(case)


def conclusion_10840634078579061471470540436169882059(case) -> List[Fridge]:
    def get_fridges(case: World) -> List[Fridge]:
        """Get possible value(s) for World.views  of type Fridge."""
        # Get fridge-related doors
        fridge_doors = [v for v in case.views if isinstance(v, Door) and "fridge" in v.body.name.name.lower()]
        # Precompute bodies of the fridge doors
        fridge_doors_bodies = [d.body for d in fridge_doors]
        # Filter relevant revolute connections
        fridge_door_connections = [
            c for c in case.connections
            if isinstance(c, RevoluteConnection)
               and c.child in fridge_doors_bodies
               and 'fridge' in c.parent.name.name.lower()
        ]
        return [Fridge(c.parent, fridge_doors[fridge_doors_bodies.index(c.child)]) for c in fridge_door_connections]
    return get_fridges(case)


def conditions_100363513934529269865524874913381333593(case) -> bool:
    def conditions_for_world_views_of_type_roots(case: World) -> bool:
        """Get conditions on whether it's possible to conclude a value for World.views  of type Roots."""
        return len([Roots(r) for r in case.bodies if "root" in r.name.name.lower()]) > 0
    return conditions_for_world_views_of_type_roots(case)


def conclusion_100363513934529269865524874913381333593(case) -> List[Roots]:
    def world_views_of_type_roots(case: World) -> Roots:
        return [Roots(r) for r in case.bodies if "root" in r.name.name.lower()]
    return world_views_of_type_roots(case)


def conditions_32110951838731034027817851716447618523(case) -> bool:
    def conditions_for_world_views_of_type_table(case: World) -> bool:
        """Get conditions on whether it's possible to conclude a value for World.views  of type Table."""
        return len([r for r in case.views if isinstance(r, Roots)]) > 0
    return conditions_for_world_views_of_type_table(case)


def conclusion_32110951838731034027817851716447618523(case) -> List[Table]:
    def world_views_of_type_table(case: World) -> Table:
        """Get possible value(s) for World.views  of type Table."""
        all_roots = [r for r in case.views if isinstance(r, Roots)]
        root_bodies = [r.body for r in all_roots]
        conections_with_roots = [
            c for c in case.connections
            if isinstance(c, FixedConnection)
               and c.parent in root_bodies
        ]
        return [Table(b.child) for b in conections_with_roots if "table" in b.child.name.name.lower()]
    return world_views_of_type_table(case)


def conditions_284429630184552508120710178948116682797(case) -> bool:
    def conditions_for_world_views_of_type_windows(case: World) -> bool:
        """Get conditions on whether it's possible to conclude a value for World.views  of type Windows."""
        return len([r for r in case.views if isinstance(r, Roots)]) > 0
    return conditions_for_world_views_of_type_windows(case)


def conclusion_284429630184552508120710178948116682797(case) -> List[Windows]:
    def world_views_of_type_windows(case: World) -> Windows:
        """Get possible value(s) for World.views  of type Windows."""
        all_roots = [r for r in case.views if isinstance(r, Roots)]
        root_bodies = [r.body for r in all_roots]
        conections_with_roots = [
            c for c in case.connections
            if isinstance(c, FixedConnection)
               and c.parent in root_bodies
        ]
        return [Windows(b.child) for b in conections_with_roots if "windows" in b.child.name.name.lower()]
    return world_views_of_type_windows(case)


def conditions_248275187658510121717149881382454303958(case) -> bool:
    def conditions_for_world_views_of_type_walls(case: World) -> bool:
        """Get conditions on whether it's possible to conclude a value for World.views  of type Walls."""
        return len([r for r in case.views if isinstance(r, Roots)]) > 0
    return conditions_for_world_views_of_type_walls(case)


def conclusion_248275187658510121717149881382454303958(case) -> List[Walls]:
    def world_views_of_type_walls(case: World) -> Walls:
        """Get possible value(s) for World.views  of type Walls."""
        all_roots = [r for r in case.views if isinstance(r, Roots)]
        root_bodies = [r.body for r in all_roots]
        conections_with_roots = [
            c for c in case.connections
            if isinstance(c, FixedConnection)
               and c.parent in root_bodies
        ]
        return [Walls(b.child) for b in conections_with_roots if "walls" in b.child.name.name.lower()]
    return world_views_of_type_walls(case)


def conditions_193930575337302892359597988013972475184(case) -> bool:
    def conditions_for_world_views_of_type_surface(case: World) -> bool:
        """Get conditions on whether it's possible to conclude a value for World.views  of type Surface."""
        return True
    return conditions_for_world_views_of_type_surface(case)


def conclusion_193930575337302892359597988013972475184(case) -> List[Surface]:
    def world_views_of_type_surface(case: World) -> Surface:
        """Get possible value(s) for World.views  of type Surface."""
        return [Surface(b) for b in case.bodies if "surface" in b.name.name.lower()]
    return world_views_of_type_surface(case)


def conditions_170324961522120215684260382462355539164(case) -> bool:
    def conditions_for_world_views_of_type_leg(case: World) -> bool:
        """Get conditions on whether it's possible to conclude a value for World.views  of type Leg."""
        return len([r for r in case.views if isinstance(r, Roots)]) > 0
    return conditions_for_world_views_of_type_leg(case)


def conclusion_170324961522120215684260382462355539164(case) -> List[Leg]:
    def world_views_of_type_leg(case: World) -> Leg:
        """Get possible value(s) for World.views  of type Leg."""
        all_surfaces = [Surface(b) for b in case.bodies if "surface" in b.name.name.lower()]
        surfaces_bodies = [r.body for r in all_surfaces]
        conections_with_surface = [
            c for c in case.connections
            if isinstance(c, FixedConnection)
               and c.parent in surfaces_bodies
        ]
    
        return [Leg(b.child) for b in conections_with_surface if "leg" in b.child.name.name.lower()]
    return world_views_of_type_leg(case)


def conditions_60036782519178869340024639996969746162(case) -> bool:
    def conditions_for_world_views_of_type_leg(case: World) -> bool:
        """Get conditions on whether it's possible to conclude a value for World.views  of type Leg."""
        return len([r for r in case.views if isinstance(r, Roots)]) > 0
    return conditions_for_world_views_of_type_leg(case)


def conclusion_60036782519178869340024639996969746162(case) -> List[Leg]:
    def world_views_of_type_leg(case: World) -> Leg:
        """Get possible value(s) for World.views  of type Leg."""
        all_surfaces = [Surface(b) for b in case.bodies if "surface" in b.name.name.lower()]
        surfaces_bodies = [r.body for r in all_surfaces]
        conections_with_surface = [
            c for c in case.connections
            if isinstance(c, FixedConnection)
               and c.parent in surfaces_bodies
        ]
    
        return [Leg(b.child) for b in conections_with_surface if "leg" in b.child.name.name.lower()]
    return world_views_of_type_leg(case)


def conditions_288834628390404953380091650362350670286(case) -> bool:
    def conditions_for_world_views_of_type_leg(case: World) -> bool:
        """Get conditions on whether it's possible to conclude a value for World.views  of type Leg."""
        return True
    return conditions_for_world_views_of_type_leg(case)


def conclusion_288834628390404953380091650362350670286(case) -> List[Leg]:
    def world_views_of_type_leg(case: World) -> Leg:
        """Get possible value(s) for World.views  of type Leg."""
        all_surfaces = [Surface(b) for b in case.bodies if "surface" in b.name.name.lower()]
        surfaces_bodies = [r.body for r in all_surfaces]
        conections_with_surface = [
            c for c in case.connections
            if isinstance(c, FixedConnection)
               and c.parent in surfaces_bodies
        ]
    
        return [Leg(b.child) for b in conections_with_surface if "leg" in b.child.name.name.lower()]
    return world_views_of_type_leg(case)


def conditions_4158886126664067940413153133916413099(case) -> bool:
    def conditions_for_world_views_of_type_detailed_table(case: World) -> bool:
        """Get conditions on whether it's possible to conclude a value for World.views  of type DetailedTable."""
        return True
    return conditions_for_world_views_of_type_detailed_table(case)


def conclusion_4158886126664067940413153133916413099(case) -> List[DetailedTable]:
    def world_views_of_type_detailed_table(case: World) -> DetailedTable:
        """Get possible value(s) for World.views of type DetailedTable."""
        all_surfaces = [Surface(b) for b in case.bodies if "surface" in b.name.name.lower()]
    
        # Find all legs that are connected with a Surfave with a FicedConnection.
        detailed_tables = []
        for surface in all_surfaces:
            connected_legs = [
                Leg(c.child)
                for c in case.connections
                if isinstance(c, FixedConnection)
                   and c.parent == surface.body
                   and "leg" in c.child.name.name.lower()
            ]
            if connected_legs:
                detailed_tables.append(DetailedTable(surface, tuple(connected_legs)))
    
        return detailed_tables
    return world_views_of_type_detailed_table(case)


def conditions_108388395825945088225234017461290017170(case) -> bool:
    def conditions_for_world_views_of_type_armchair(case: World) -> bool:
        """Get conditions on whether it's possible to conclude a value for World.views  of type Table."""
        return len([r for r in case.views if isinstance(r, Roots)]) > 0
    return conditions_for_world_views_of_type_armchair(case)


def conclusion_108388395825945088225234017461290017170(case) -> List[Armchair]:
    def world_views_of_type_armchair(case: World) -> Armchair:
        """Get possible value(s) for World.views  of type Table."""
        all_roots = [r for r in case.views if isinstance(r, Roots)]
        root_bodies = [r.body for r in all_roots]
        conections_with_roots = [
            c for c in case.connections
            if isinstance(c, FixedConnection)
               and c.parent in root_bodies
        ]
        return [Armchair(b.child) for b in conections_with_roots if "armchair" in b.child.name.name.lower()]
    return world_views_of_type_armchair(case)


def conditions_264797936917281996243473352554665640669(case) -> bool:
    def conditions_for_world_views_of_type_sofa(case: World) -> bool:
        """Get conditions on whether it's possible to conclude a value for World.views  of type Sofa."""
        return len([r for r in case.views if isinstance(r, Roots)]) > 0
    return conditions_for_world_views_of_type_sofa(case)


def conclusion_264797936917281996243473352554665640669(case) -> List[Sofa]:
    def world_views_of_type_sofa(case: World) -> Sofa:
        """Get possible value(s) for World.views  of type Table."""
        all_roots = [r for r in case.views if isinstance(r, Roots)]
        root_bodies = [r.body for r in all_roots]
        conections_with_roots = [
            c for c in case.connections
            if isinstance(c, FixedConnection)
               and c.parent in root_bodies
        ]
        return [Sofa(b.child) for b in conections_with_roots if "sofa" in b.child.name.name.lower()]
    return world_views_of_type_sofa(case)


def conditions_307594597833937094056821330832591786276(case) -> bool:
    def conditions_for_world_views_of_type_oven(case: World) -> bool:
        """Get conditions on whether it's possible to conclude a value for World.views  of type Oven."""
        return len([r for r in case.views if isinstance(r, Roots)]) > 0
    return conditions_for_world_views_of_type_oven(case)


def conclusion_307594597833937094056821330832591786276(case) -> List[Oven]:
    def world_views_of_type_oven(case: World) -> Oven:
        """Get possible value(s) for World.views  of type Oven."""
        return [Oven(b) for b in case.bodies if "oven" in b.name.name.lower()]
    return world_views_of_type_oven(case)


def conditions_12040197202477135811012547523782725108(case) -> bool:
    def conditions_for_world_views_of_type_hotplates(case: World) -> bool:
        """Get conditions on whether it's possible to conclude a value for World.views  of type Hotplates."""
        return True
    return conditions_for_world_views_of_type_hotplates(case)


def conclusion_12040197202477135811012547523782725108(case) -> List[Hotplates]:
    def world_views_of_type_hotplates(case: World) -> Hotplates:
        """Get possible value(s) for World.views  of type Hotplates."""
        return [Hotplates(b) for b in case.bodies if "hotplate" in b.name.name.lower()]
    return world_views_of_type_hotplates(case)


def conditions_271228146146808625034016035840195655394(case) -> bool:
    def conditions_for_world_views_of_type_sides(case: World) -> bool:
        """Get conditions on whether it's possible to conclude a value for World.views  of type Sides."""
        return True
    return conditions_for_world_views_of_type_sides(case)


def conclusion_271228146146808625034016035840195655394(case) -> List[Sides]:
    def world_views_of_type_sides(case: World) -> Sides:
        """Get possible value(s) for World.views  of type Walls."""
        all_roots = [r for r in case.views if isinstance(r, Roots)]
        kitchenRoot = [b for b in all_roots if "kitchen" in b.body.name.name.lower()]
        root_bodies = [r.body for r in kitchenRoot]
        conections_with_roots = [
            c for c in case.connections
            if isinstance(c, FixedConnection)
               and c.parent in root_bodies
        ]
        return [Sides(b.child) for b in conections_with_roots if "side_" in b.child.name.name.lower()]
    return world_views_of_type_sides(case)


def conditions_63632553025287441678606225860106156564(case) -> bool:
    def conditions_for_world_views_of_type_countertop(case: World) -> bool:
        """Get conditions on whether it's possible to conclude a value for World.views  of type Countertop."""
        return len([r for r in case.views if isinstance(r, Roots)]) > 0
    return conditions_for_world_views_of_type_countertop(case)


def conclusion_63632553025287441678606225860106156564(case) -> List[Countertop]:
    def world_views_of_type_countertop(case: World) -> Countertop:
        """Get possible value(s) for World.views  of type Countertop."""
        all_sides = [s for s in case.views if isinstance(s, Sides)]
        side_body = [b.body for b in all_sides]
        conection_with_sides = [
            c for c in case.connections
            if isinstance(c, FixedConnection)
                and c.parent in side_body
        ]
        return [Countertop(r.child) for r in conection_with_sides if "island_countertop" in r.child.name.name.lower()]
    return world_views_of_type_countertop(case)


def conditions_79493164061606858785270566977975488425(case) -> bool:
    def conditions_for_world_views_of_type_cooktop(case: World) -> bool:
        """Get conditions on whether it's possible to conclude a value for World.views  of type Cooktop."""
        return len([r for r in case.views if isinstance(r, Roots)]) > 0
    return conditions_for_world_views_of_type_cooktop(case)


def conclusion_79493164061606858785270566977975488425(case) -> List[Cooktop]:
    def world_views_of_type_cooktop(case: World) -> Cooktop:
        """Get possible value(s) for World.views  of type Cooktop."""
        all_counters = [c for c in case.views if isinstance(c, Countertop)]
        counter_bodies = [c.body for c in all_counters]
    
        conections_with_counters = [
            c for c in case.connections
            if isinstance(c, FixedConnection)
               and c.parent in counter_bodies
        ]
    
        return [Cooktop(b.child) for b in conections_with_counters if "cooktop" in b.child.name.name.lower()]
    return world_views_of_type_cooktop(case)


def conditions_318258669409180299293189838893993003603(case) -> bool:
    def conditions_for_world_views_of_type_detailed_cooktop(case: World) -> bool:
        """Get conditions on whether it's possible to conclude a value for World.views  of type DetailedCooktop."""
        return len([r for r in case.views if isinstance(r, Roots)]) > 0
    return conditions_for_world_views_of_type_detailed_cooktop(case)


def conclusion_318258669409180299293189838893993003603(case) -> List[DetailedCooktop]:
    def world_views_of_type_detailed_cooktop(case: World) -> DetailedCooktop:
        """Get possible value(s) for World.views of type DetailedCooktop."""
        result = []
        cooktops = [c for c in case.views if isinstance(c, Cooktop)]
    
        for cooktop in cooktops:
            cooktop_body = cooktop.body
            connected_hotplates = [
                h for h in case.views
                if isinstance(h, Hotplates)
                   and any(
                    isinstance(conn, FixedConnection)
                    and conn.parent == cooktop_body
                    and conn.child == h.body
                    for conn in case.connections
                )
            ]
    
            if connected_hotplates:
                detailed = DetailedCooktop(cooktop=cooktop, hotplates=connected_hotplates)
                result.append(detailed)
        return result
    return world_views_of_type_detailed_cooktop(case)


def conditions_22893914216819585647057541370007578525(case) -> bool:
    def conditions_for_world_views_of_type_sink(case: World) -> bool:
        """Get conditions on whether it's possible to conclude a value for World.views  of type Sink."""
        return len([r for r in case.views if isinstance(r, Roots)]) > 0
    return conditions_for_world_views_of_type_sink(case)


def conclusion_22893914216819585647057541370007578525(case) -> List[Sink]:
    def world_views_of_type_sink(case: World) -> Sink:
        """Get possible value(s) for World.views  of type Sink."""
        all_counters = [s for s in case.views if isinstance(s, Countertop)]
        countertop_body = [b.body for b in all_counters]
        conection_with_countertops = [
            c for c in case.connections
            if isinstance(c, FixedConnection)
               and c.parent in countertop_body
        ]
        return [Sink(r.child) for r in conection_with_countertops if "sink" in r.child.name.name.lower()]
    return world_views_of_type_sink(case)

<|MERGE_RESOLUTION|>--- conflicted
+++ resolved
@@ -1,14 +1,7 @@
-<<<<<<< HEAD
-from typing_extensions import List, Set, Union
-from ..views import Armchair, Cabinet, Container, Cooktop, Countertop, DetailedCooktop, DetailedTable, Door, Drawer, Fridge, Handle, Hotplates, Leg, Oven, Roots, Sides, Sink, Sofa, Surface, Table, Walls, Windows
-from ...world import World
-from ...connections import FixedConnection, PrismaticConnection, RevoluteConnection
-=======
 from ...connections import FixedConnection, PrismaticConnection, RevoluteConnection
 from ...world import World
 from ..views import Cabinet, Container, Door, Drawer, Fridge, Handle
 from typing_extensions import List, Set, Union
->>>>>>> 8c616e33
 
 
 def conditions_90574698325129464513441443063592862114(case) -> bool:
@@ -156,378 +149,3 @@
         return [Fridge(c.parent, fridge_doors[fridge_doors_bodies.index(c.child)]) for c in fridge_door_connections]
     return get_fridges(case)
 
-
-def conditions_100363513934529269865524874913381333593(case) -> bool:
-    def conditions_for_world_views_of_type_roots(case: World) -> bool:
-        """Get conditions on whether it's possible to conclude a value for World.views  of type Roots."""
-        return len([Roots(r) for r in case.bodies if "root" in r.name.name.lower()]) > 0
-    return conditions_for_world_views_of_type_roots(case)
-
-
-def conclusion_100363513934529269865524874913381333593(case) -> List[Roots]:
-    def world_views_of_type_roots(case: World) -> Roots:
-        return [Roots(r) for r in case.bodies if "root" in r.name.name.lower()]
-    return world_views_of_type_roots(case)
-
-
-def conditions_32110951838731034027817851716447618523(case) -> bool:
-    def conditions_for_world_views_of_type_table(case: World) -> bool:
-        """Get conditions on whether it's possible to conclude a value for World.views  of type Table."""
-        return len([r for r in case.views if isinstance(r, Roots)]) > 0
-    return conditions_for_world_views_of_type_table(case)
-
-
-def conclusion_32110951838731034027817851716447618523(case) -> List[Table]:
-    def world_views_of_type_table(case: World) -> Table:
-        """Get possible value(s) for World.views  of type Table."""
-        all_roots = [r for r in case.views if isinstance(r, Roots)]
-        root_bodies = [r.body for r in all_roots]
-        conections_with_roots = [
-            c for c in case.connections
-            if isinstance(c, FixedConnection)
-               and c.parent in root_bodies
-        ]
-        return [Table(b.child) for b in conections_with_roots if "table" in b.child.name.name.lower()]
-    return world_views_of_type_table(case)
-
-
-def conditions_284429630184552508120710178948116682797(case) -> bool:
-    def conditions_for_world_views_of_type_windows(case: World) -> bool:
-        """Get conditions on whether it's possible to conclude a value for World.views  of type Windows."""
-        return len([r for r in case.views if isinstance(r, Roots)]) > 0
-    return conditions_for_world_views_of_type_windows(case)
-
-
-def conclusion_284429630184552508120710178948116682797(case) -> List[Windows]:
-    def world_views_of_type_windows(case: World) -> Windows:
-        """Get possible value(s) for World.views  of type Windows."""
-        all_roots = [r for r in case.views if isinstance(r, Roots)]
-        root_bodies = [r.body for r in all_roots]
-        conections_with_roots = [
-            c for c in case.connections
-            if isinstance(c, FixedConnection)
-               and c.parent in root_bodies
-        ]
-        return [Windows(b.child) for b in conections_with_roots if "windows" in b.child.name.name.lower()]
-    return world_views_of_type_windows(case)
-
-
-def conditions_248275187658510121717149881382454303958(case) -> bool:
-    def conditions_for_world_views_of_type_walls(case: World) -> bool:
-        """Get conditions on whether it's possible to conclude a value for World.views  of type Walls."""
-        return len([r for r in case.views if isinstance(r, Roots)]) > 0
-    return conditions_for_world_views_of_type_walls(case)
-
-
-def conclusion_248275187658510121717149881382454303958(case) -> List[Walls]:
-    def world_views_of_type_walls(case: World) -> Walls:
-        """Get possible value(s) for World.views  of type Walls."""
-        all_roots = [r for r in case.views if isinstance(r, Roots)]
-        root_bodies = [r.body for r in all_roots]
-        conections_with_roots = [
-            c for c in case.connections
-            if isinstance(c, FixedConnection)
-               and c.parent in root_bodies
-        ]
-        return [Walls(b.child) for b in conections_with_roots if "walls" in b.child.name.name.lower()]
-    return world_views_of_type_walls(case)
-
-
-def conditions_193930575337302892359597988013972475184(case) -> bool:
-    def conditions_for_world_views_of_type_surface(case: World) -> bool:
-        """Get conditions on whether it's possible to conclude a value for World.views  of type Surface."""
-        return True
-    return conditions_for_world_views_of_type_surface(case)
-
-
-def conclusion_193930575337302892359597988013972475184(case) -> List[Surface]:
-    def world_views_of_type_surface(case: World) -> Surface:
-        """Get possible value(s) for World.views  of type Surface."""
-        return [Surface(b) for b in case.bodies if "surface" in b.name.name.lower()]
-    return world_views_of_type_surface(case)
-
-
-def conditions_170324961522120215684260382462355539164(case) -> bool:
-    def conditions_for_world_views_of_type_leg(case: World) -> bool:
-        """Get conditions on whether it's possible to conclude a value for World.views  of type Leg."""
-        return len([r for r in case.views if isinstance(r, Roots)]) > 0
-    return conditions_for_world_views_of_type_leg(case)
-
-
-def conclusion_170324961522120215684260382462355539164(case) -> List[Leg]:
-    def world_views_of_type_leg(case: World) -> Leg:
-        """Get possible value(s) for World.views  of type Leg."""
-        all_surfaces = [Surface(b) for b in case.bodies if "surface" in b.name.name.lower()]
-        surfaces_bodies = [r.body for r in all_surfaces]
-        conections_with_surface = [
-            c for c in case.connections
-            if isinstance(c, FixedConnection)
-               and c.parent in surfaces_bodies
-        ]
-    
-        return [Leg(b.child) for b in conections_with_surface if "leg" in b.child.name.name.lower()]
-    return world_views_of_type_leg(case)
-
-
-def conditions_60036782519178869340024639996969746162(case) -> bool:
-    def conditions_for_world_views_of_type_leg(case: World) -> bool:
-        """Get conditions on whether it's possible to conclude a value for World.views  of type Leg."""
-        return len([r for r in case.views if isinstance(r, Roots)]) > 0
-    return conditions_for_world_views_of_type_leg(case)
-
-
-def conclusion_60036782519178869340024639996969746162(case) -> List[Leg]:
-    def world_views_of_type_leg(case: World) -> Leg:
-        """Get possible value(s) for World.views  of type Leg."""
-        all_surfaces = [Surface(b) for b in case.bodies if "surface" in b.name.name.lower()]
-        surfaces_bodies = [r.body for r in all_surfaces]
-        conections_with_surface = [
-            c for c in case.connections
-            if isinstance(c, FixedConnection)
-               and c.parent in surfaces_bodies
-        ]
-    
-        return [Leg(b.child) for b in conections_with_surface if "leg" in b.child.name.name.lower()]
-    return world_views_of_type_leg(case)
-
-
-def conditions_288834628390404953380091650362350670286(case) -> bool:
-    def conditions_for_world_views_of_type_leg(case: World) -> bool:
-        """Get conditions on whether it's possible to conclude a value for World.views  of type Leg."""
-        return True
-    return conditions_for_world_views_of_type_leg(case)
-
-
-def conclusion_288834628390404953380091650362350670286(case) -> List[Leg]:
-    def world_views_of_type_leg(case: World) -> Leg:
-        """Get possible value(s) for World.views  of type Leg."""
-        all_surfaces = [Surface(b) for b in case.bodies if "surface" in b.name.name.lower()]
-        surfaces_bodies = [r.body for r in all_surfaces]
-        conections_with_surface = [
-            c for c in case.connections
-            if isinstance(c, FixedConnection)
-               and c.parent in surfaces_bodies
-        ]
-    
-        return [Leg(b.child) for b in conections_with_surface if "leg" in b.child.name.name.lower()]
-    return world_views_of_type_leg(case)
-
-
-def conditions_4158886126664067940413153133916413099(case) -> bool:
-    def conditions_for_world_views_of_type_detailed_table(case: World) -> bool:
-        """Get conditions on whether it's possible to conclude a value for World.views  of type DetailedTable."""
-        return True
-    return conditions_for_world_views_of_type_detailed_table(case)
-
-
-def conclusion_4158886126664067940413153133916413099(case) -> List[DetailedTable]:
-    def world_views_of_type_detailed_table(case: World) -> DetailedTable:
-        """Get possible value(s) for World.views of type DetailedTable."""
-        all_surfaces = [Surface(b) for b in case.bodies if "surface" in b.name.name.lower()]
-    
-        # Find all legs that are connected with a Surfave with a FicedConnection.
-        detailed_tables = []
-        for surface in all_surfaces:
-            connected_legs = [
-                Leg(c.child)
-                for c in case.connections
-                if isinstance(c, FixedConnection)
-                   and c.parent == surface.body
-                   and "leg" in c.child.name.name.lower()
-            ]
-            if connected_legs:
-                detailed_tables.append(DetailedTable(surface, tuple(connected_legs)))
-    
-        return detailed_tables
-    return world_views_of_type_detailed_table(case)
-
-
-def conditions_108388395825945088225234017461290017170(case) -> bool:
-    def conditions_for_world_views_of_type_armchair(case: World) -> bool:
-        """Get conditions on whether it's possible to conclude a value for World.views  of type Table."""
-        return len([r for r in case.views if isinstance(r, Roots)]) > 0
-    return conditions_for_world_views_of_type_armchair(case)
-
-
-def conclusion_108388395825945088225234017461290017170(case) -> List[Armchair]:
-    def world_views_of_type_armchair(case: World) -> Armchair:
-        """Get possible value(s) for World.views  of type Table."""
-        all_roots = [r for r in case.views if isinstance(r, Roots)]
-        root_bodies = [r.body for r in all_roots]
-        conections_with_roots = [
-            c for c in case.connections
-            if isinstance(c, FixedConnection)
-               and c.parent in root_bodies
-        ]
-        return [Armchair(b.child) for b in conections_with_roots if "armchair" in b.child.name.name.lower()]
-    return world_views_of_type_armchair(case)
-
-
-def conditions_264797936917281996243473352554665640669(case) -> bool:
-    def conditions_for_world_views_of_type_sofa(case: World) -> bool:
-        """Get conditions on whether it's possible to conclude a value for World.views  of type Sofa."""
-        return len([r for r in case.views if isinstance(r, Roots)]) > 0
-    return conditions_for_world_views_of_type_sofa(case)
-
-
-def conclusion_264797936917281996243473352554665640669(case) -> List[Sofa]:
-    def world_views_of_type_sofa(case: World) -> Sofa:
-        """Get possible value(s) for World.views  of type Table."""
-        all_roots = [r for r in case.views if isinstance(r, Roots)]
-        root_bodies = [r.body for r in all_roots]
-        conections_with_roots = [
-            c for c in case.connections
-            if isinstance(c, FixedConnection)
-               and c.parent in root_bodies
-        ]
-        return [Sofa(b.child) for b in conections_with_roots if "sofa" in b.child.name.name.lower()]
-    return world_views_of_type_sofa(case)
-
-
-def conditions_307594597833937094056821330832591786276(case) -> bool:
-    def conditions_for_world_views_of_type_oven(case: World) -> bool:
-        """Get conditions on whether it's possible to conclude a value for World.views  of type Oven."""
-        return len([r for r in case.views if isinstance(r, Roots)]) > 0
-    return conditions_for_world_views_of_type_oven(case)
-
-
-def conclusion_307594597833937094056821330832591786276(case) -> List[Oven]:
-    def world_views_of_type_oven(case: World) -> Oven:
-        """Get possible value(s) for World.views  of type Oven."""
-        return [Oven(b) for b in case.bodies if "oven" in b.name.name.lower()]
-    return world_views_of_type_oven(case)
-
-
-def conditions_12040197202477135811012547523782725108(case) -> bool:
-    def conditions_for_world_views_of_type_hotplates(case: World) -> bool:
-        """Get conditions on whether it's possible to conclude a value for World.views  of type Hotplates."""
-        return True
-    return conditions_for_world_views_of_type_hotplates(case)
-
-
-def conclusion_12040197202477135811012547523782725108(case) -> List[Hotplates]:
-    def world_views_of_type_hotplates(case: World) -> Hotplates:
-        """Get possible value(s) for World.views  of type Hotplates."""
-        return [Hotplates(b) for b in case.bodies if "hotplate" in b.name.name.lower()]
-    return world_views_of_type_hotplates(case)
-
-
-def conditions_271228146146808625034016035840195655394(case) -> bool:
-    def conditions_for_world_views_of_type_sides(case: World) -> bool:
-        """Get conditions on whether it's possible to conclude a value for World.views  of type Sides."""
-        return True
-    return conditions_for_world_views_of_type_sides(case)
-
-
-def conclusion_271228146146808625034016035840195655394(case) -> List[Sides]:
-    def world_views_of_type_sides(case: World) -> Sides:
-        """Get possible value(s) for World.views  of type Walls."""
-        all_roots = [r for r in case.views if isinstance(r, Roots)]
-        kitchenRoot = [b for b in all_roots if "kitchen" in b.body.name.name.lower()]
-        root_bodies = [r.body for r in kitchenRoot]
-        conections_with_roots = [
-            c for c in case.connections
-            if isinstance(c, FixedConnection)
-               and c.parent in root_bodies
-        ]
-        return [Sides(b.child) for b in conections_with_roots if "side_" in b.child.name.name.lower()]
-    return world_views_of_type_sides(case)
-
-
-def conditions_63632553025287441678606225860106156564(case) -> bool:
-    def conditions_for_world_views_of_type_countertop(case: World) -> bool:
-        """Get conditions on whether it's possible to conclude a value for World.views  of type Countertop."""
-        return len([r for r in case.views if isinstance(r, Roots)]) > 0
-    return conditions_for_world_views_of_type_countertop(case)
-
-
-def conclusion_63632553025287441678606225860106156564(case) -> List[Countertop]:
-    def world_views_of_type_countertop(case: World) -> Countertop:
-        """Get possible value(s) for World.views  of type Countertop."""
-        all_sides = [s for s in case.views if isinstance(s, Sides)]
-        side_body = [b.body for b in all_sides]
-        conection_with_sides = [
-            c for c in case.connections
-            if isinstance(c, FixedConnection)
-                and c.parent in side_body
-        ]
-        return [Countertop(r.child) for r in conection_with_sides if "island_countertop" in r.child.name.name.lower()]
-    return world_views_of_type_countertop(case)
-
-
-def conditions_79493164061606858785270566977975488425(case) -> bool:
-    def conditions_for_world_views_of_type_cooktop(case: World) -> bool:
-        """Get conditions on whether it's possible to conclude a value for World.views  of type Cooktop."""
-        return len([r for r in case.views if isinstance(r, Roots)]) > 0
-    return conditions_for_world_views_of_type_cooktop(case)
-
-
-def conclusion_79493164061606858785270566977975488425(case) -> List[Cooktop]:
-    def world_views_of_type_cooktop(case: World) -> Cooktop:
-        """Get possible value(s) for World.views  of type Cooktop."""
-        all_counters = [c for c in case.views if isinstance(c, Countertop)]
-        counter_bodies = [c.body for c in all_counters]
-    
-        conections_with_counters = [
-            c for c in case.connections
-            if isinstance(c, FixedConnection)
-               and c.parent in counter_bodies
-        ]
-    
-        return [Cooktop(b.child) for b in conections_with_counters if "cooktop" in b.child.name.name.lower()]
-    return world_views_of_type_cooktop(case)
-
-
-def conditions_318258669409180299293189838893993003603(case) -> bool:
-    def conditions_for_world_views_of_type_detailed_cooktop(case: World) -> bool:
-        """Get conditions on whether it's possible to conclude a value for World.views  of type DetailedCooktop."""
-        return len([r for r in case.views if isinstance(r, Roots)]) > 0
-    return conditions_for_world_views_of_type_detailed_cooktop(case)
-
-
-def conclusion_318258669409180299293189838893993003603(case) -> List[DetailedCooktop]:
-    def world_views_of_type_detailed_cooktop(case: World) -> DetailedCooktop:
-        """Get possible value(s) for World.views of type DetailedCooktop."""
-        result = []
-        cooktops = [c for c in case.views if isinstance(c, Cooktop)]
-    
-        for cooktop in cooktops:
-            cooktop_body = cooktop.body
-            connected_hotplates = [
-                h for h in case.views
-                if isinstance(h, Hotplates)
-                   and any(
-                    isinstance(conn, FixedConnection)
-                    and conn.parent == cooktop_body
-                    and conn.child == h.body
-                    for conn in case.connections
-                )
-            ]
-    
-            if connected_hotplates:
-                detailed = DetailedCooktop(cooktop=cooktop, hotplates=connected_hotplates)
-                result.append(detailed)
-        return result
-    return world_views_of_type_detailed_cooktop(case)
-
-
-def conditions_22893914216819585647057541370007578525(case) -> bool:
-    def conditions_for_world_views_of_type_sink(case: World) -> bool:
-        """Get conditions on whether it's possible to conclude a value for World.views  of type Sink."""
-        return len([r for r in case.views if isinstance(r, Roots)]) > 0
-    return conditions_for_world_views_of_type_sink(case)
-
-
-def conclusion_22893914216819585647057541370007578525(case) -> List[Sink]:
-    def world_views_of_type_sink(case: World) -> Sink:
-        """Get possible value(s) for World.views  of type Sink."""
-        all_counters = [s for s in case.views if isinstance(s, Countertop)]
-        countertop_body = [b.body for b in all_counters]
-        conection_with_countertops = [
-            c for c in case.connections
-            if isinstance(c, FixedConnection)
-               and c.parent in countertop_body
-        ]
-        return [Sink(r.child) for r in conection_with_countertops if "sink" in r.child.name.name.lower()]
-    return world_views_of_type_sink(case)
-
