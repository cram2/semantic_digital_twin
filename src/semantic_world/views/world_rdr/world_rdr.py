from ripple_down_rules.datastructures.case import Case, create_case
<<<<<<< HEAD
from ...world import World
=======
>>>>>>> 8c616e33
from typing_extensions import Any, Dict
from ripple_down_rules.helpers import general_rdr_classify
from ...world import World
from . import world_views_mcrdr as views_classifier

classifiers_dict = dict()
classifiers_dict['views'] = views_classifier


def classify(case: World, **kwargs) -> Dict[str, Any]:
    if not isinstance(case, Case):
        case = create_case(case, max_recursion_idx=3)
    return general_rdr_classify(classifiers_dict, case, **kwargs)<|MERGE_RESOLUTION|>--- conflicted
+++ resolved
@@ -1,8 +1,4 @@
 from ripple_down_rules.datastructures.case import Case, create_case
-<<<<<<< HEAD
-from ...world import World
-=======
->>>>>>> 8c616e33
 from typing_extensions import Any, Dict
 from ripple_down_rules.helpers import general_rdr_classify
 from ...world import World
