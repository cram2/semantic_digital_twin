--- conflicted
+++ resolved
@@ -5,19 +5,11 @@
 
 
 attribute_name = 'views'
-<<<<<<< HEAD
-conclusion_type = (set, list, Door, Drawer, Cabinet, Handle, Container,)
-mutually_exclusive = False
-
-
-def classify(case: World, **kwargs) -> Set[Union[Door, Drawer, Cabinet, Handle, Container]]:
-=======
 conclusion_type = (Container, Door, Cabinet, set, Drawer, Handle, list, Fridge,)
 mutually_exclusive = False
 
 
 def classify(case: World, **kwargs) -> Set[Union[Container, Door, Cabinet, Drawer, Handle, Fridge]]:
->>>>>>> f5664830
     if not isinstance(case, Case):
         case = create_case(case, max_recursion_idx=3)
     conclusions = set()
