from __future__ import annotations

import inspect
from abc import abstractmethod
import os
from collections import deque
from collections.abc import Iterable, Mapping
from dataclasses import dataclass, field
from dataclasses import fields
from functools import lru_cache
<<<<<<< HEAD
from functools import reduce
from typing import Deque
from os.path import dirname
=======
from typing import (
    Deque,
)
>>>>>>> 00d34231
from typing import List, Optional, TYPE_CHECKING, Tuple
from typing import Set

import numpy as np
from scipy.stats import geom
from trimesh.proximity import closest_point, nearby_faces
from trimesh.sample import sample_surface
from typing_extensions import ClassVar

from .geometry import BoundingBoxCollection, BoundingBox
from .geometry import Shape
from .prefixed_name import PrefixedName
from .spatial_types import spatial_types as cas
from .spatial_types.spatial_types import TransformationMatrix, Expression
from .types import NpMatrix4x4
from .utils import IDGenerator

if TYPE_CHECKING:
    from .degree_of_freedom import DegreeOfFreedom
    from .world import World

id_generator = IDGenerator()


@dataclass(unsafe_hash=True)
class WorldEntity:
    """
    A class representing an entity in the world.
    """

    _world: Optional[World] = field(default=None, repr=False, kw_only=True, hash=False)
    """
    The backreference to the world this entity belongs to.
    """

    _views: Set[View] = field(default_factory=set, init=False, repr=False, hash=False)
    """
    The views this entity is part of.
    """

    name: PrefixedName = field(default=None, kw_only=True)
    """
    The identifier for this world entity.
    """

    def __post_init__(self):
        if self.name is None:
            self.name = PrefixedName(f"{self.__class__.__name__}_{hash(self)}")


@dataclass
class Body(WorldEntity):
    """
    Represents a body in the world.
    A body is a semantic atom, meaning that it cannot be decomposed into meaningful smaller parts.
    """

    visual: List[Shape] = field(default_factory=list, repr=False)
    """
    List of shapes that represent the visual appearance of the link.
    The poses of the shapes are relative to the link.
    """

    collision: List[Shape] = field(default_factory=list, repr=False)
    """
    List of shapes that represent the collision geometry of the link.
    The poses of the shapes are relative to the link.
    """

    index: Optional[int] = field(default=None, init=False)
    """
    The index of the entity in `_world.kinematic_structure`.
    """

    def __post_init__(self):
        if not self.name:
            self.name = PrefixedName(f"body_{id_generator(self)}")

        if self._world is not None:
            self.index = self._world.kinematic_structure.add_node(self)

        for c in self.collision:
            c.origin.reference_frame = self
        for v in self.visual:
            v.origin.reference_frame = self

    def __hash__(self):
        return hash(self.name)

    def __eq__(self, other):
        return self.name == other.name and self._world is other._world

    def has_collision(self) -> bool:
        return len(self.collision) > 0

    def compute_closest_points_multi(self, others: list[Body], sample_size=25) -> Tuple[
        np.ndarray, np.ndarray, np.ndarray]:
        """
        Computes the closest points to each given body respectively.

        :param others: The list of bodies to compute the closest points to.
        :param sample_size: The number of samples to take from the surface of the other bodies.
        :return: A tuple containing: The points on the self body, the points on the other bodies, and the distances. All points are in the of this body.
        """

        @lru_cache(maxsize=None)
        def evaluated_geometric_distribution(n: int) -> np.ndarray:
            """
            Evaluates the geometric distribution for a given number of samples.
            :param n: The number of samples to evaluate.
            :return: An array of probabilities for each sample.
            """
            return geom.pmf(np.arange(1, n + 1), 0.5)

        query_points = []
        for other in others:
            # Calculate the closest vertex on this body to the other body
            closest_vert_id = \
                self.collision[0].mesh.kdtree.query(
                    (self._world.compute_forward_kinematics_np(self, other) @ other.collision[0].origin.to_np())[:3, 3],
                    k=1)[1]
            closest_vert = self.collision[0].mesh.vertices[closest_vert_id]

            # Compute the closest faces on the other body to the closes vertex
            faces = nearby_faces(other.collision[0].mesh,
                                 [(self._world.compute_forward_kinematics_np(other, self) @ self.collision[
                                     0].origin.to_np())[:3, 3] + closest_vert])[0]
            face_weights = np.zeros(len(other.collision[0].mesh.faces))

            # Assign weights to the faces based on a geometric distribution
            face_weights[faces] = evaluated_geometric_distribution(len(faces))

            # Sample points on the surface of the other body
            q = sample_surface(other.collision[0].mesh, sample_size, face_weight=face_weights, seed=420)[0]
            # Make 4x4 transformation matrix from points
            points = np.tile(np.eye(4, dtype=np.float32), (len(q), 1, 1))
            points[:, :3, 3] = q

            # Transform from the mesh to the other mesh
            transform = np.linalg.inv(self.collision[0].origin.to_np()) @ self._world.compute_forward_kinematics_np(
                self, other) @ other.collision[0].origin.to_np()
            points = points @ transform

            points = points[:, :3, 3]  # Extract the points from the transformation matrix

            query_points.extend(points)

        # Actually compute the closest points
        points, dists = closest_point(self.collision[0].mesh, query_points)[:2]
        # Find the closest points for each body out of all the sampled points
        points = np.array(points).reshape(len(others), sample_size, 3)
        dists = np.array(dists).reshape(len(others), sample_size)
        dist_min = np.min(dists, axis=1)
        points_min_self = points[np.arange(len(others)), np.argmin(dists, axis=1), :]
        points_min_other = np.array(query_points).reshape(len(others), sample_size, 3)[np.arange(len(others)),
                           np.argmin(dists, axis=1), :]
        return points_min_self, points_min_other, dist_min

    @property
    def child_bodies(self) -> List[Body]:
        """
        Returns the direct child bodies of this body.
        """
        return self._world.compute_child_bodies(self)

    @property
    def parent_body(self) -> Body:
        """
        Returns the parent body of this body.
        """
        return self._world.compute_parent_body(self)

    def as_bounding_box_collection_in_frame(
        self, reference_frame: Body
    ) -> BoundingBoxCollection:
        """
        Provides the bounding box collection for this body in the given reference frame.
        :param reference_frame: The reference frame to express the bounding boxes in.
        :returns: A collection of bounding boxes in world-space coordinates.
        """
        world_bboxes = []

        for shape in self.collision:
            if shape.origin.reference_frame is None:
                continue
            local_bb: BoundingBox = shape.local_frame_bounding_box
            world_bb = local_bb.transform_to_frame(reference_frame)
            world_bboxes.append(world_bb)

        return BoundingBoxCollection(reference_frame, world_bboxes)

    @property
    def global_pose(self) -> NpMatrix4x4:
        """
        Computes the pose of the body in the world frame.
        :return: 4x4 transformation matrix.
        """
        return self._world.compute_forward_kinematics_np(self._world.root, self)

    @property
    def parent_connection(self) -> Connection:
        """
        Returns the parent connection of this body.
        """
        return self._world.compute_parent_connection(self)

    @classmethod
    def from_body(cls, body: Body):
        """
        Creates a new link from an existing link.
        """
        new_link = cls(name=body.name, visual=body.visual, collision=body.collision)
        new_link._world = body._world
        new_link.index = body.index
        return new_link

@dataclass
class View(WorldEntity):
    """
    Represents a view on a set of bodies in the world.

    This class can hold references to certain bodies that gain meaning in this context.
    """

    def _bodies(self, visited: Set[int]) -> Set[Body]:
        """
        Recursively collects all bodies that are part of this view.
        """
        stack: Deque[object] = deque([self])
        bodies: Set[Body] = set()

        while stack:
            obj = stack.pop()
            oid = id(obj)
            if oid in visited:
                continue
            visited.add(oid)

            match obj:
                case Body():
                    bodies.add(obj)

                case View():
                    stack.extend(_attr_values(obj))

                case Mapping():
                    stack.extend(v for v in obj.values() if _is_body_view_or_iterable(v))

                case Iterable() if not isinstance(obj, (str, bytes, bytearray)):
                    stack.extend(v for v in obj if _is_body_view_or_iterable(v))

        return bodies

    @property
    def bodies(self) -> Iterable[Body]:
        """
        Returns a Iterable of all relevant bodies in this view. The default behaviour is to aggregate all bodies that are accessible
        through the properties and fields of this view, recursively.
        If this behaviour is not desired for a specific view, it can be overridden by implementing the `bodies` property.
        """
        return self._bodies(set())

    def as_bounding_box_collection_in_frame(
        self, reference_frame: Body
    ) -> BoundingBoxCollection:
        """
        Returns a bounding box collection that contains the bounding boxes of all bodies in this view.
        :param reference_frame: The reference frame to express the bounding boxes in.
        :returns: A collection of bounding boxes in world-space coordinates.
        """

        collections = iter(
            body.as_bounding_box_collection_in_frame(reference_frame)
            for body in self.bodies
            if body.has_collision()
        )
        bbs = BoundingBoxCollection(reference_frame, [])

        for bb_collection in collections:
            bbs = bbs.merge(bb_collection)

        return bbs


@dataclass(unsafe_hash=True)
class RootedView(View):
    """
    Represents a view that is rooted in a specific body.
    """
    root: Body = field(default_factory=Body)


@dataclass(unsafe_hash=True)
class EnvironmentView(RootedView):
    """
    Represents a view of the environment.
    """

    @property
    def bodies(self) -> Set[Body]:
        """
        Returns a set of all bodies in the environment view.
        """
        return set(self._world.compute_child_bodies_recursive(self.root)) | {self.root}


@dataclass
class Connection(WorldEntity):
    """
    Represents a connection between two bodies in the world.
    """

    parent: Body
    """
    The parent body of the connection.
    """

    child: Body
    """
    The child body of the connection.
    """

    origin_expression: TransformationMatrix = field(default=None)
    """
    A symbolic expression describing the origin of the connection.
    """

    def __post_init__(self):
        if self.origin_expression is None:
            self.origin_expression = TransformationMatrix()
        self.origin_expression.reference_frame = self.parent
        self.origin_expression.child_frame = self.child
        if self.name is None:
            self.name = PrefixedName(f'{self.parent.name.name}_T_{self.child.name.name}', prefix=self.child.name.prefix)

    def _post_init_world_part(self):
        """
        Executes post-initialization logic based on the presence of a world attribute.
        """
        if self._world is None:
            self._post_init_without_world()
        else:
            self._post_init_with_world()

    def _post_init_with_world(self):
        """
        Initialize or perform additional setup operations required after the main
        initialization step. Use for world-related configurations or specific setup
        details required post object creation.
        """
        pass

    def _post_init_without_world(self):
        """
        Handle internal initialization processes when _world is None. Perform
        operations post-initialization for internal use only.
        """
        pass

    def __hash__(self):
        return hash((self.parent, self.child))

    def __eq__(self, other):
        return self.name == other.name

    @property
    def origin(self) -> cas.TransformationMatrix:
        """
        :return: The relative transform between the parent and child frame.
        """
        return self._world.compute_forward_kinematics(self.parent, self.child)

    # @lru_cache(maxsize=None)
    def origin_as_position_quaternion(self) -> Expression:
        position = self.origin_expression.to_position()[:3]
        orientation = self.origin_expression.to_quaternion()
        return cas.vstack([position, orientation]).T

    @property
    def dofs(self) -> Set[DegreeOfFreedom]:
        """
        Returns the degrees of freedom associated with this connection.
        """
        dofs = set()

        if hasattr(self, 'active_dofs'):
            dofs.update(set(self.active_dofs))
        if hasattr(self, 'passive_dofs'):
            dofs.update(set(self.passive_dofs))

        return dofs


def _is_body_view_or_iterable(obj: object) -> bool:
    """
    Determines if an object is a Body, a View, or an Iterable (excluding strings and bytes).
    """
    return (
            isinstance(obj, (Body, View)) or
            (isinstance(obj, Iterable) and not isinstance(obj, (str, bytes, bytearray)))
    )


def _attr_values(view: View) -> Iterable[object]:
    """
    Yields all dataclass fields and set properties of this view.
    Skips private fields (those starting with '_'), as well as the 'bodies' property.

    :param view: The view to extract attributes from.
    """
    for f in fields(view):
        if f.name.startswith('_'):
            continue
        v = getattr(view, f.name, None)
        if _is_body_view_or_iterable(v):
            yield v

    for name, prop in inspect.getmembers(type(view), lambda o: isinstance(o, property)):
        if name == "bodies" or name.startswith('_'):
            continue
        try:
            v = getattr(view, name)
        except Exception:
            continue
        if _is_body_view_or_iterable(v):
            yield v<|MERGE_RESOLUTION|>--- conflicted
+++ resolved
@@ -8,15 +8,9 @@
 from dataclasses import dataclass, field
 from dataclasses import fields
 from functools import lru_cache
-<<<<<<< HEAD
 from functools import reduce
 from typing import Deque
 from os.path import dirname
-=======
-from typing import (
-    Deque,
-)
->>>>>>> 00d34231
 from typing import List, Optional, TYPE_CHECKING, Tuple
 from typing import Set
 
