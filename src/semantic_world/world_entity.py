--- conflicted
+++ resolved
@@ -1,11 +1,8 @@
 from __future__ import annotations
 
-<<<<<<< HEAD
-import os
-=======
 import inspect
 from abc import abstractmethod
->>>>>>> 9e60abfe
+import os
 from collections import deque
 from collections.abc import Iterable, Mapping
 from dataclasses import dataclass, field, fields
