from __future__ import absolute_import
from __future__ import annotations

import logging
<<<<<<< HEAD
from dataclasses import dataclass, field
from enum import IntEnum
from functools import wraps, lru_cache
from typing import Dict, Tuple, OrderedDict, Union, Optional
=======
from copy import deepcopy
from dataclasses import dataclass, field
from enum import IntEnum
from functools import wraps, lru_cache
from typing import Dict, Tuple, OrderedDict, Union, Optional, Type
>>>>>>> ac12e8e9

import matplotlib.pyplot as plt
import numpy as np
import rustworkx as rx
import rustworkx.visit
import rustworkx.visualization
<<<<<<< HEAD
from typing_extensions import List

from .connections import HasUpdateState, Has1DOFState
from .degree_of_freedom import DegreeOfFreedom
from .prefixed_name import PrefixedName
from .spatial_types import spatial_types as cas
from .spatial_types.derivatives import Derivatives
from .spatial_types.math import inverse_frame
from .utils import IDGenerator, copy_lru_cache
from .world_entity import Body, Connection, View
=======
from typing_extensions import List, Type

from .connections import HasUpdateState, Has1DOFState, Connection6DoF
from .degree_of_freedom import DegreeOfFreedom
from .exceptions import AddingAnExistingViewError, DuplicateViewError
from .ik_solver import InverseKinematicsSolver
from .prefixed_name import PrefixedName
from .spatial_types import spatial_types as cas
from .spatial_types.derivatives import Derivatives, DerivativeMap
from .spatial_types.math import inverse_frame
from .spatial_types.spatial_types import TransformationMatrix
from .types import NpMatrix4x4
from .utils import IDGenerator, copy_lru_cache
from .world_entity import Body, Connection, View
from .world_state import WorldState
>>>>>>> ac12e8e9

logger = logging.getLogger(__name__)

id_generator = IDGenerator()


class PlotAlignment(IntEnum):
    HORIZONTAL = 0
    VERTICAL = 1


class ForwardKinematicsVisitor(rustworkx.visit.DFSVisitor):
    """
    Visitor class for collection various forward kinematics expressions in a world model.

    This class is designed to traverse a world, compute the forward kinematics transformations in batches for different
    use cases.
    1. Efficient computation of forward kinematics between any bodies in the world.
    2. Efficient computation of forward kinematics for all bodies with collisions for updating collision checkers.
    3. Efficient computation of forward kinematics as position and quaternion, useful for ROS tf.
    """

    compiled_collision_fks: cas.CompiledFunction
    compiled_all_fks: cas.CompiledFunction

    forward_kinematics_for_all_bodies: np.ndarray
    """
    A 2D array containing the stacked forward kinematics expressions for all bodies in the world.
    Dimensions are ((number of bodies) * 4) x 4.
    They are computed in batch for efficiency.
    """
    body_name_to_forward_kinematics_idx: Dict[PrefixedName, int]
    """
    Given a body name, returns the index of the first row in `forward_kinematics_for_all_bodies` that corresponds to that body.
    """

    def __init__(self, world: World):
        self.world = world
        self.child_body_to_fk_expr: Dict[PrefixedName, cas.TransformationMatrix] = {
            self.world.root.name: cas.TransformationMatrix()}
        self.tf: Dict[Tuple[PrefixedName, PrefixedName], cas.Expression] = OrderedDict()

    def connection_call(self, edge: Tuple[int, int, Connection]):
        """
        Gathers forward kinematics expressions for a connection.
        """
        connection = edge[2]
        map_T_parent = self.child_body_to_fk_expr[connection.parent.name]
        self.child_body_to_fk_expr[connection.child.name] = map_T_parent.dot(connection.origin_expression)
        self.tf[(connection.parent.name, connection.child.name)] = connection.origin_as_position_quaternion()

    tree_edge = connection_call

    def compile_forward_kinematics(self) -> None:
        """
        Compiles forward kinematics expressions for fast evaluation.
        """
        all_fks = cas.vstack([self.child_body_to_fk_expr[body.name] for body in self.world.bodies])
        tf = cas.vstack([pose for pose in self.tf.values()])
        collision_fks = []
        for body in self.world.bodies_with_collisions:
            if body == self.world.root:
                continue
            collision_fks.append(self.child_body_to_fk_expr[body.name])
        collision_fks = cas.vstack(collision_fks)
<<<<<<< HEAD
        params = [v.get_symbol(Derivatives.position) for v in self.world.degrees_of_freedom.values()]
=======
        params = [v.symbols.position for v in self.world.degrees_of_freedom]
>>>>>>> ac12e8e9
        self.compiled_all_fks = all_fks.compile(parameters=params)
        self.compiled_collision_fks = collision_fks.compile(parameters=params)
        self.compiled_tf = tf.compile(parameters=params)
        self.idx_start = {body.name: i * 4 for i, body in enumerate(self.world.bodies)}

    def recompute(self) -> None:
        """
        Clears cache and recomputes all forward kinematics. Should be called after a state update.
        """
        self.compute_forward_kinematics_np.cache_clear()
<<<<<<< HEAD
        self.subs = self.world.state[Derivatives.position]
=======
        self.subs = self.world.state.positions
>>>>>>> ac12e8e9
        self.forward_kinematics_for_all_bodies = self.compiled_all_fks.fast_call(self.subs)

    def compute_tf(self) -> np.ndarray:
        """
        Computes a (number of bodies) x 7 matrix of forward kinematics in position/quaternion format.
        The rows are ordered by body name.
        The first 3 entries are position values, the last 4 entires are quaternion values in x, y, z, w order.

        This is not updated in 'recompute', because this functionality is only used with ROS.
        :return: A large matrix with all forward kinematics.
        """
        return self.compiled_tf.fast_call(self.subs)

    @lru_cache(maxsize=None)
<<<<<<< HEAD
    def compute_forward_kinematics_np(self, root: Body, tip: Body) -> np.ndarray:
=======
    def compute_forward_kinematics_np(self, root: Body, tip: Body) -> NpMatrix4x4:
>>>>>>> ac12e8e9
        """
        Computes the forward kinematics from the root body to the tip body, root_T_tip.

        This method computes the transformation matrix representing the pose of the
        tip body relative to the root body, expressed as a numpy ndarray.

        :param root: Root body for which the kinematics are computed.
        :param tip: Tip body to which the kinematics are computed.
        :return: Transformation matrix representing the relative pose of the tip body with respect to the root body.
        """
        root = root.name
        tip = tip.name
        root_is_world = root == self.world.root.name
        tip_is_world = tip == self.world.root.name

        if not tip_is_world:
            i = self.idx_start[tip]
            map_T_tip = self.forward_kinematics_for_all_bodies[i:i + 4]
            if root_is_world:
                return map_T_tip

        if not root_is_world:
            i = self.idx_start[root]
            map_T_root = self.forward_kinematics_for_all_bodies[i:i + 4]
            root_T_map = inverse_frame(map_T_root)
            if tip_is_world:
                return root_T_map

        if tip_is_world and root_is_world:
            return np.eye(4)

        return root_T_map @ map_T_tip


class ResetStateContextManager:
    """
    A context manager for resetting the state of a given `World` instance.

    This class is designed to allow operations to be performed on a `World`
    object, ensuring that its state can be safely returned to its previous
    condition upon leaving the context. If no exceptions occur within the
    context, the original state of the `World` instance is restored, and the
    state change is notified.
    """

    def __init__(self, world: World):
        self.world = world

    def __enter__(self) -> None:
<<<<<<< HEAD
        self.state = self.world.state.copy()
=======
        self.state = deepcopy(self.world.state)
>>>>>>> ac12e8e9

    def __exit__(self, exc_type: Optional[type], exc_val: Optional[Exception], exc_tb: Optional[type]) -> None:
        if exc_type is None:
            self.world.state = self.state
            self.world.notify_state_change()


class WorldModelUpdateContextManager:
    """
    Context manager for updating the state of a given `World` instance.
    This class manages that updates to the world within the context of this class only trigger recomputations after all
    desired updates have been performed.
    """
    first: bool = True

    def __init__(self, world: World):
        self.world = world

    def __enter__(self):
        if self.world.world_is_being_modified:
            self.first = False
        self.world.world_is_being_modified = True
        return self.world

    def __exit__(self, exc_type, exc_val, exc_tb):
        if self.first:
            self.world.world_is_being_modified = False
            if exc_type is None:
                self.world._notify_model_change()
<<<<<<< HEAD


=======


>>>>>>> ac12e8e9
def modifies_world(func):
    """
    Decorator that marks a method as a modification to the state or model of a world.
    """
    @wraps(func)
    def wrapper(self: World, *args, **kwargs):
        with self.modify_world() as context_manager:
            result = func(self, *args, **kwargs)
            return result

<<<<<<< HEAD
=======
    @wraps(func)
    def wrapper(self: World, *args, **kwargs):
        with self.modify_world() as context_manager:
            result = func(self, *args, **kwargs)
            return result

>>>>>>> ac12e8e9
    return wrapper


@dataclass
class World:
    """
    A class representing the world.
    The world manages a set of bodies and connections represented as a tree-like graph.
    The nodes represent bodies in the world, and the edges represent joins between them.
    """

    kinematic_structure: rx.PyDAG[Body] = field(default_factory=lambda: rx.PyDAG(multigraph=False), kw_only=True,
                                                repr=False)
    """
    The kinematic structure of the world.
    The kinematic structure is a tree shaped directed graph where the nodes represent bodies in the world,
    and the edges represent connections between them.
    """

    views: List[View] = field(default_factory=list, repr=False)
    """
    All views the world is aware of.
    """

<<<<<<< HEAD
    degrees_of_freedom: Dict[PrefixedName, DegreeOfFreedom] = field(default_factory=dict)

    state: np.ndarray = field(default_factory=lambda: np.empty((4, 0), dtype=float))
    """
    2d array where rows are derivatives and columns are dof values for that derivative.
    """

    _model_version: int = 0
    """
    The version of the model. This increases whenever a change to the kinematic model is made. Mostly triggered
    by adding/removing bodies and connections.
    """

    _state_version: int = 0
    """
    The version of the state. This increases whenever a change to the state of the kinematic model is made. 
    Mostly triggered by updating connection values.
    """

    world_is_being_modified: bool = False
    """
    Is set to True, when a function with @modifies_world is called or world.modify_world context is used.
    """

=======
    degrees_of_freedom: List[DegreeOfFreedom] = field(default_factory=list)

    state: WorldState = field(default_factory=WorldState)
    """
    2d array where rows are derivatives and columns are dof values for that derivative.
    """

    _model_version: int = 0
    """
    The version of the model. This increases whenever a change to the kinematic model is made. Mostly triggered
    by adding/removing bodies and connections.
    """

    _state_version: int = 0
    """
    The version of the state. This increases whenever a change to the state of the kinematic model is made. 
    Mostly triggered by updating connection values.
    """

    world_is_being_modified: bool = False
    """
    Is set to True, when a function with @modifies_world is called or world.modify_world context is used.
    """

    name: Optional[str] = None
    """
    Name of the world. May act as default namespace for all bodies and views in the world which do not have a prefix.
    """

>>>>>>> ac12e8e9
    @property
    def root(self) -> Body:
        """
        The root of the world is the unique node with in-degree 0.

        :return: The root of the world.
        """
        possible_roots = [node for node in self.bodies if self.kinematic_structure.in_degree(node.index) == 0]
        if len(possible_roots) == 1:
            return possible_roots[0]
        elif len(possible_roots) > 1:
            raise ValueError(f"More than one root found. Possible roots are {possible_roots}")
        else:
            raise ValueError(f"No root found.")

<<<<<<< HEAD

    def __hash__(self):
        return hash(id(self))

    def validate(self) -> None:
=======
    def __hash__(self):
        return hash(id(self))

    def validate(self) -> bool:
>>>>>>> ac12e8e9
        """
        Validate the world.

        The world must be a tree.
        :return: True if the world is valid, raises an AssertionError otherwise.
        """
        assert len(self.bodies) == (len(self.connections) + 1)
        assert rx.is_weakly_connected(self.kinematic_structure)
        return True

    @modifies_world
    def create_degree_of_freedom(self, name: PrefixedName, lower_limits: Optional[DerivativeMap[float]] = None,
                                 upper_limits: Optional[DerivativeMap[float]] = None) -> DegreeOfFreedom:
        """
        Create a degree of freedom in the world and return it.
        For dependent kinematics, DoFs must be created with this method and passed to the connection's conctructor.
        :param name: Name of the DoF.
        :param lower_limits: If the DoF is actively controlled, it must have at least velocity limits.
        :param upper_limits: If the DoF is actively controlled, it must have at least velocity limits.
        :return: The already registered DoF.
        """
        dof = DegreeOfFreedom(name=name, lower_limits=lower_limits, upper_limits=upper_limits, _world=self)
        initial_position = 0
        lower_limit = dof.lower_limits.position
        if lower_limit is not None:
            initial_position = max(lower_limit, initial_position)
        upper_limit = dof.upper_limits.position
        if upper_limit is not None:
            initial_position = min(upper_limit, initial_position)
        self.state[name].position = initial_position
        assert [dof for dof in self.degrees_of_freedom if dof.name == name].count(dof) == 0
        self.degrees_of_freedom.append(dof)
        return dof

    def modify_world(self) -> WorldModelUpdateContextManager:
        return WorldModelUpdateContextManager(self)

    def reset_state_context(self) -> ResetStateContextManager:
        return ResetStateContextManager(self)

    def reset_cache(self) -> None:
        # super().reset_cache()
        # self.get_directly_controlled_child_links_with_collisions.cache_clear()
        # self.get_directly_controlled_child_links_with_collisions.cache_clear()
        # self.compute_chain_reduced_to_controlled_joints.cache_clear()
        # self.get_movable_parent_joint.cache_clear()
        # self.get_controlled_parent_joint_of_link.cache_clear()
        # self.get_controlled_parent_joint_of_joint.cache_clear()
        self.compute_split_chain_of_bodies.cache_clear()
        self.compute_split_chain_of_connections.cache_clear()
        # self.are_linked.cache_clear()
        # self.compose_fk_expression.cache_clear()
        self.compute_chain_of_bodies.cache_clear()
        self.compute_chain_of_connections.cache_clear()
        # self.is_link_controlled.cache_clear()
        for dof in self.degrees_of_freedom:
            dof.reset_cache()

    def notify_state_change(self) -> None:
        """
<<<<<<< HEAD
        assert len(self.bodies) == (len(self.connections) + 1)
        assert rx.is_weakly_connected(self.kinematic_structure)

    @modifies_world
    def create_degree_of_freedom(self, name: PrefixedName, lower_limits: Optional[Dict[Derivatives, float]] = None,
                                 upper_limits: Optional[Dict[Derivatives, float]] = None) -> DegreeOfFreedom:
        """
        Create a degree of freedom in the world and return it.
        For dependent kinematics, DoFs must be created with this method and passed to the connection's conctructor.
        :param name: Name of the DoF.
        :param lower_limits: If the DoF is actively controlled, it must have at least velocity limits.
        :param upper_limits: If the DoF is actively controlled, it must have at least velocity limits.
        :return: The already registered DoF.
        """
        dof = DegreeOfFreedom(name=name, _lower_limits=lower_limits, _upper_limits=upper_limits, _world=self)
        initial_position = 0
        lower_limit = dof.get_lower_limit(derivative=Derivatives.position)
        if lower_limit is not None:
            initial_position = max(lower_limit, initial_position)
        upper_limit = dof.get_upper_limit(derivative=Derivatives.position)
        if upper_limit is not None:
            initial_position = min(upper_limit, initial_position)
        full_initial_state = np.array([initial_position, 0, 0, 0], dtype=float).reshape((4, 1))
        self.state = np.hstack((self.state, full_initial_state))
        self.degrees_of_freedom[name] = dof
        return dof

    def modify_world(self) -> WorldModelUpdateContextManager:
        return WorldModelUpdateContextManager(self)

    def reset_state_context(self) -> ResetStateContextManager:
        return ResetStateContextManager(self)

    def reset_cache(self) -> None:
        # super().reset_cache()
        # self.get_directly_controlled_child_links_with_collisions.cache_clear()
        # self.get_directly_controlled_child_links_with_collisions.cache_clear()
        # self.compute_chain_reduced_to_controlled_joints.cache_clear()
        # self.get_movable_parent_joint.cache_clear()
        # self.get_controlled_parent_joint_of_link.cache_clear()
        # self.get_controlled_parent_joint_of_joint.cache_clear()
        self.compute_split_chain_of_bodies.cache_clear()
        self.compute_split_chain_of_connections.cache_clear()
        # self.are_linked.cache_clear()
        # self.compose_fk_expression.cache_clear()
        self.compute_chain_of_bodies.cache_clear()
        self.compute_chain_of_connections.cache_clear()
        # self.is_link_controlled.cache_clear()
        for dof in self.degrees_of_freedom.values():
            dof.reset_cache()

    def notify_state_change(self) -> None:
        """
=======
>>>>>>> ac12e8e9
        If you have changed the state of the world, call this function to trigger necessary events and increase
        the state version.
        """
        # self.compute_fk.cache_clear()
        # self.compute_fk_with_collision_offset_np.cache_clear()
        self._recompute_forward_kinematics()
        self._state_version += 1

    def _notify_model_change(self) -> None:
        """
        Call this function if you have changed the model of the world to trigger necessary events and increase
        the model version number.
        """
        if not self.world_is_being_modified:
            # self._fix_tree_structure()
            self.reset_cache()
            self.compile_forward_kinematics_expressions()
            # self._cleanup_unused_dofs()
            self.notify_state_change()
            self._model_version += 1
            self.validate()

    @property
    def bodies(self) -> List[Body]:
        """
        :return: A list of all bodies in the world.
        """
        return list(self.kinematic_structure.nodes())

    @property
    def bodies_with_collisions(self) -> List[Body]:
        """
        :return: A list of all bodies in the world that have collisions.
        """
        return [body for body in self.bodies if body.has_collision()]

    @property
    def connections(self) -> List[Connection]:
        """
        :return: A list of all connections in the world.
        """
        return list(self.kinematic_structure.edges())

    @modifies_world
    def add_body(self, body: Body) -> None:
        """
        Add a body to the world.

        :param body: The body to add.
        """
        if body._world is self and body.index is not None:
            return
        elif body._world is not None and body._world is not self:
            raise NotImplementedError("Cannot add a body that already belongs to another world.")

        body.index = self.kinematic_structure.add_node(body)

        # write self as the bodys world
        body._world = self

    @modifies_world
    def add_connection(self, connection: Connection) -> None:
        """
        Add a connection and the bodies it connects to the world.

        :param connection: The connection to add.
        """
        self.add_body(connection.parent)
        self.add_body(connection.child)
        connection._world = self
        self.kinematic_structure.add_edge(connection.parent.index, connection.child.index, connection)

<<<<<<< HEAD
    @modifies_world
    def remove_body(self, body: Body) -> None:
        if body._world is self and body.index is not None:
            self.kinematic_structure.remove_node(body.index)
            body._world = None
            body.index = None
        else:
            logger.debug("Trying to remove a body that is not part of this world.")

    @modifies_world
    def merge_world(self, other: World) -> None:
        """
        Merge a world into the existing one by merging degrees of freedom, states, connections, and bodies.
        This removes all bodies and connections from `other`.

        :param other: The world to be added.
        :return: None
        """
        for dof in other.degrees_of_freedom.values():
            dof.state_idx += len(self.degrees_of_freedom)
            dof._world = self
        self.degrees_of_freedom.update(other.degrees_of_freedom)
        self.state = np.hstack((self.state, other.state))

        # do not trigger computations in other
        other.world_is_being_modified = True
        for connection in other.connections:
            other.remove_body(connection.parent)
            other.remove_body(connection.child)
            self.add_connection(connection)
        other.world_is_being_modified = False

    def __str__(self):
        return f"{self.__class__.__name__} with {len(self.bodies)} bodies."

    def get_connection(self, parent: Body, child: Body) -> Connection:
        return self.kinematic_structure.get_edge_data(parent.index, child.index)

    def get_body_by_name(self, name: Union[str, PrefixedName]) -> Body:
        """
        Retrieves a body from the list of bodies based on its name.
        If the input is of type `PrefixedName`, it checks whether the prefix is specified and looks for an
        exact match. Otherwise, it matches based on the name's string representation.
        If more than one body with the same name is found, an assertion error is raised.
        If no matching body is found, a `ValueError` is raised.

        :param name: The name of the body to search for. Can be a string or a `PrefixedName` object.
        :return: The `Body` object that matches the given name.
        :raises ValueError: If multiple or no bodies with the specified name are found.
        """
        if isinstance(name, PrefixedName):
            if name.prefix is not None:
                matches = [body for body in self.bodies if body.name == name]
            else:
                matches = [body for body in self.bodies if body.name.name == name.name]
        else:
            matches = [body for body in self.bodies if body.name.name == name]
        if len(matches) > 1:
            raise ValueError(f'Multiple bodies with name {name} found')
        if matches:
            return matches[0]
        raise ValueError(f'Body with name {name} not found')

    def get_connection_by_name(self, name: Union[str, PrefixedName]) -> Connection:
        """
        Retrieve a connection by its name.
        This method accepts either a string or a `PrefixedName` instance.
        It searches through the list of connections and returns the one
        that matches the given name. If the `PrefixedName` contains a prefix,
        the method ensures the name, including the prefix, matches an existing
        connection. Otherwise, it only considers the unprefixed name. If more than
        one connection matches the specified name, or if no connection is found,
        an exception is raised.

        :param name: The name of the connection to retrieve. Can be a string or
            a `PrefixedName` instance. If a prefix is included in `PrefixedName`,
            it will be used for matching.
        :return: The connection that matches the specified name.
        :raises ValueError: If multiple connections with the given name are found
            or if no connection with the given name exists.
        """
        if isinstance(name, PrefixedName):
            if name.prefix is not None:
                matches = [conn for conn in self.connections if conn.name == name]
            else:
                matches = [conn for conn in self.connections if conn.name.name == name.name]
        else:
            matches = [conn for conn in self.connections if conn.name.name == name]
        if len(matches) > 1:
            raise ValueError(f'Multiple connections with name {name} found')
        if matches:
            return matches[0]
        raise ValueError(f'Connection with name {name} not found')

    @lru_cache(maxsize=None)
    def compute_child_bodies(self, body: Body) -> List[Body]:
        """
        Computes the child bodies of a given body in the world.
        :param body: The body for which to compute child bodies.
        :return: A list of child bodies.
        """
        return list(self.kinematic_structure.successors(body))

    @lru_cache(maxsize=None)
    def compute_parent_body(self, body: Body) -> Body:
        """
        Computes the parent body of a given body in the world.
        :param body: The body for which to compute the parent body.
        :return: The parent body of the given body.
        """
        return next(iter(self.kinematic_structure.predecessors(body.index)))

    @lru_cache(maxsize=None)
    def compute_parent_connection(self, body: Body) -> Connection:
        """
        Computes the parent connection of a given body in the world.
        :param body: The body for which to compute the parent connection.
        :return: The parent connection of the given body.
        """
        return self.kinematic_structure.get_edge_data(self.compute_parent_body(body).index, body.index)

    @lru_cache(maxsize=None)
    def compute_chain_of_bodies(self, root: Body, tip: Body) -> List[Body]:
        if root == tip:
            return [root]
        shortest_paths = rx.all_shortest_paths(self.kinematic_structure, root.index, tip.index, as_undirected=False)

        if len(shortest_paths) == 0:
            raise rx.NoPathFound(f'No path found from {root} to {tip}')

        return [self.kinematic_structure[index] for index in shortest_paths[0]]

    @lru_cache(maxsize=None)
    def compute_chain_of_connections(self, root: Body, tip: Body) -> List[Connection]:
        body_chain = self.compute_chain_of_bodies(root, tip)
        return [self.get_connection(body_chain[i], body_chain[i + 1]) for i in range(len(body_chain) - 1)]

    @lru_cache(maxsize=None)
    def compute_split_chain_of_bodies(self, root: Body, tip: Body) -> Tuple[List[Body], List[Body], List[Body]]:
        """
        Computes the chain between root and tip. Can handle chains that start and end anywhere in the tree.
        :param root: The root body to start the chain from
        :param tip: The tip body to end the chain at
        :return: tuple containing
                    1. chain from root to the common ancestor (excluding common ancestor)
                    2. list containing just the common ancestor
                    3. chain from common ancestor to tip (excluding common ancestor)
        """
        if root == tip:
            return [], [root], []
        root_chain = self.compute_chain_of_bodies(self.root, root)
        tip_chain = self.compute_chain_of_bodies(self.root, tip)
        for i in range(min(len(root_chain), len(tip_chain))):
            if root_chain[i] != tip_chain[i]:
                break
        else:
            i += 1
        common_ancestor = tip_chain[i - 1]
        root_chain = self.compute_chain_of_bodies(common_ancestor, root)
        root_chain = root_chain[1:]
        root_chain = root_chain[::-1]
        tip_chain = self.compute_chain_of_bodies(common_ancestor, tip)
        tip_chain = tip_chain[1:]
        return root_chain, [common_ancestor], tip_chain

    @lru_cache(maxsize=None)
    def compute_split_chain_of_connections(self, root: Body, tip: Body) -> Tuple[List[Connection], List[Connection]]:
        """
        Computes split chains of connections between 'root' and 'tip' bodies. Returns tuple of two Connection lists:
        (root->common ancestor, tip->common ancestor). Returns empty lists if root==tip.

        :param root: The starting `Body` object for the chain of connections.
        :param tip: The ending `Body` object for the chain of connections.
        :return: A tuple of two lists: the first list contains `Connection` objects from the `root` to
            the common ancestor, and the second list contains `Connection` objects from the `tip` to the
            common ancestor.
        """
        if root == tip:
            return [], []
        root_chain, common_ancestor, tip_chain = self.compute_split_chain_of_bodies(root, tip)
        root_chain.append(common_ancestor[0])
        tip_chain.insert(0, common_ancestor[0])
        root_connections = []
        for i in range(len(root_chain) - 1):
            root_connections.append(self.get_connection(root_chain[i + 1], root_chain[i]))
        tip_connections = []
        for i in range(len(tip_chain) - 1):
            tip_connections.append(self.get_connection(tip_chain[i], tip_chain[i + 1]))
        return root_connections, tip_connections

    @property
    def layers(self) -> List[List[Body]]:
        return rx.layers(self.kinematic_structure, [self.root.index], index_output=False)

    def bfs_layout(self, scale: float = 1., align: PlotAlignment = PlotAlignment.VERTICAL) -> Dict[int, np.array]:
        """
        Generate a bfs layout for this circuit.

        :return: A dict mapping the node indices to 2d coordinates.
        """
        layers = self.layers

        pos = None
        nodes = []
        width = len(layers)
        for i, layer in enumerate(layers):
            height = len(layer)
            xs = np.repeat(i, height)
            ys = np.arange(0, height, dtype=float)
            offset = ((width - 1) / 2, (height - 1) / 2)
            layer_pos = np.column_stack([xs, ys]) - offset
            if pos is None:
                pos = layer_pos
            else:
                pos = np.concatenate([pos, layer_pos])
            nodes.extend(layer)

        # Find max length over all dimensions
        pos -= pos.mean(axis=0)
        lim = np.abs(pos).max()  # max coordinate for all axes
        # rescale to (-scale, scale) in all directions, preserves aspect
        if lim > 0:
            pos *= scale / lim

        if align == PlotAlignment.HORIZONTAL:
            pos = pos[:, ::-1]  # swap x and y coords

        pos = dict(zip([node.index for node in nodes], pos))
        return pos

    def plot_kinematic_structure(self, scale: float = 1., align: PlotAlignment = PlotAlignment.VERTICAL) -> None:
=======
    def add_view(self, view: View, exists_ok: bool = False) -> None:
        """
        Adds a view to the current list of views if it doesn't already exist. Ensures
        that the `view` is associated with the current instance and maintains the
        integrity of unique view names.

        :param view: The view instance to be added. Its name must be unique within
            the current context.
        :param exists_ok: Whether to raise an error or not when a view already exists.

        :raises AddingAnExistingViewError: If exists_ok is False and a view with the same name and type already exists.
>>>>>>> ac12e8e9
        """
        if self.get_view_by_name_and_type(view.name, type(view)):
            if not exists_ok:
                raise AddingAnExistingViewError(view)
        else:
            view._world = self
            self.views.append(view)

    def get_view_by_name_and_type(self, name: Union[str, PrefixedName], view_type: Type[View]) -> Optional[View]:
        """
        Retrieves a View from the list of view based on its name.
        If the input is of type `PrefixedName`, it checks whether the prefix is specified and looks for an
        exact match. Otherwise, it matches based on the name's string representation.
        If more than one body with the same name is found, an assertion error is raised.
        If no matching body is found, a `ValueError` is raised.

        :param name: The name of the view to search for. Can be a string or a `PrefixedName` object.
        :param view_type: The class (type) of the view to search for.
        :return: The `View` object that matches the given name.
        """
<<<<<<< HEAD
        # Create a new figure
        plt.figure(figsize=(12, 8))

        pos = self.bfs_layout(scale=scale, align=align)


        rustworkx.visualization.mpl_draw(self.kinematic_structure, pos=pos, labels=lambda body: str(body.name), with_labels=True,
=======
        if isinstance(name, PrefixedName):
            if name.prefix is not None:
                matches = [view for view in self.views if view.name == name and type(view) == view_type]
            else:
                matches = [view for view in self.views if view.name.name == name.name and type(view) == view_type]
        else:
            matches = [view for view in self.views if view.name.name == name and type(view) == view_type]
        if len(matches) > 1:
            raise DuplicateViewError(matches)
        if matches:
            return matches[0]
        return None


    @modifies_world
    def remove_body(self, body: Body) -> None:
        if body._world is self and body.index is not None:
            self.kinematic_structure.remove_node(body.index)
            body._world = None
            body.index = None
        else:
            logger.debug("Trying to remove a body that is not part of this world.")


    @modifies_world
    def merge_world(self, other: World, root_connection: Connection = None) -> None:
        """
        Merge a world into the existing one by merging degrees of freedom, states, connections, and bodies.
        This removes all bodies and connections from `other`.

        :param other: The world to be added.
        :param root_connection: If provided, this connection will be used to connect the two worlds. Otherwise, a new Connection6DoF will be created
        :return: None
        """

        self_root = self.root
        other_root = other.root
        for dof in other.degrees_of_freedom:
            self.state[dof.name].position = other.state[dof.name].position
            self.state[dof.name].velocity = other.state[dof.name].velocity
            self.state[dof.name].acceleration = other.state[dof.name].acceleration
            self.state[dof.name].jerk = other.state[dof.name].jerk
            dof._world = self
        self.degrees_of_freedom.extend(other.degrees_of_freedom)

        # do not trigger computations in other
        other.world_is_being_modified = True
        for connection in other.connections:
            other.remove_body(connection.parent)
            other.remove_body(connection.child)
            self.add_connection(connection)
        other.world_is_being_modified = False

        connection = root_connection or Connection6DoF(parent=self_root, child=other_root, _world=self)
        self.add_connection(connection)

    def merge_world_at_pose(self, other: World, pose: NpMatrix4x4) -> None:
        """
        Merge another world into the existing one, creates a 6DoF connection between the root of this world and the root
        of the other world.
        :param other: The world to be added.
        :param pose: world_root_T_other_root, the pose of the other world's root with respect to the current world's root
        """
        root_connection = Connection6DoF(parent=self.root, child=other.root, _world=self)
        root_connection.origin = pose
        self.merge_world(other, root_connection)
        self.add_connection(root_connection)

    def __str__(self):
        return f"{self.__class__.__name__} with {len(self.bodies)} bodies."


    def get_connection(self, parent: Body, child: Body) -> Connection:
        return self.kinematic_structure.get_edge_data(parent.index, child.index)


    def get_body_by_name(self, name: Union[str, PrefixedName]) -> Body:
        """
        Retrieves a body from the list of bodies based on its name.
        If the input is of type `PrefixedName`, it checks whether the prefix is specified and looks for an
        exact match. Otherwise, it matches based on the name's string representation.
        If more than one body with the same name is found, an assertion error is raised.
        If no matching body is found, a `ValueError` is raised.

        :param name: The name of the body to search for. Can be a string or a `PrefixedName` object.
        :return: The `Body` object that matches the given name.
        :raises ValueError: If multiple or no bodies with the specified name are found.
        """
        if isinstance(name, PrefixedName):
            if name.prefix is not None:
                matches = [body for body in self.bodies if body.name == name]
            else:
                matches = [body for body in self.bodies if body.name.name == name.name]
        else:
            matches = [body for body in self.bodies if body.name.name == name]
        if len(matches) > 1:
            raise ValueError(f'Multiple bodies with name {name} found')
        if matches:
            return matches[0]
        raise KeyError(f'Body with name {name} not found')

    def get_degree_of_freedom_by_name(self, name: Union[str, PrefixedName]) -> DegreeOfFreedom:
        """
        Retrieves a DegreeOfFreedom from the list of DegreeOfFreedom based on its name.
        If the input is of type `PrefixedName`, it checks whether the prefix is specified and looks for an
        exact match. Otherwise, it matches based on the name's string representation.
        If more than one body with the same name is found, an assertion error is raised.
        If no matching body is found, a `ValueError` is raised.

        :param name: The name of the DegreeOfFreedom to search for. Can be a string or a `PrefixedName` object.
        :return: The `DegreeOfFreedom` object that matches the given name.
        :raises ValueError: If multiple or no DegreeOfFreedom with the specified name are found.
        """
        if isinstance(name, PrefixedName):
            if name.prefix is not None:
                matches = [dof for dof in self.degrees_of_freedom if dof.name == name]
            else:
                matches = [dof for dof in self.degrees_of_freedom if dof.name.name == name.name]
        else:
            matches = [dof for dof in self.degrees_of_freedom if dof.name.name == name]
        if len(matches) > 1:
            raise ValueError(f'Multiple DegreeOfFreedom with name {name} found')
        if matches:
            return matches[0]
        raise KeyError(f'DegreeOfFreedom with name {name} not found')


    def get_connection_by_name(self, name: Union[str, PrefixedName]) -> Connection:
        """
        Retrieve a connection by its name.
        This method accepts either a string or a `PrefixedName` instance.
        It searches through the list of connections and returns the one
        that matches the given name. If the `PrefixedName` contains a prefix,
        the method ensures the name, including the prefix, matches an existing
        connection. Otherwise, it only considers the unprefixed name. If more than
        one connection matches the specified name, or if no connection is found,
        an exception is raised.

        :param name: The name of the connection to retrieve. Can be a string or
            a `PrefixedName` instance. If a prefix is included in `PrefixedName`,
            it will be used for matching.
        :return: The connection that matches the specified name.
        :raises ValueError: If multiple connections with the given name are found
            or if no connection with the given name exists.
        """
        if isinstance(name, PrefixedName):
            if name.prefix is not None:
                matches = [conn for conn in self.connections if conn.name == name]
            else:
                matches = [conn for conn in self.connections if conn.name.name == name.name]
        else:
            matches = [conn for conn in self.connections if conn.name.name == name]
        if len(matches) > 1:
            raise ValueError(f'Multiple connections with name {name} found')
        if matches:
            return matches[0]
        raise KeyError(f'Connection with name {name} not found')


    @lru_cache(maxsize=None)
    def compute_child_bodies(self, body: Body) -> List[Body]:
        """
        Computes the child bodies of a given body in the world.
        :param body: The body for which to compute child bodies.
        :return: A list of child bodies.
        """
        return list(self.kinematic_structure.successors(body.index))

    def compute_child_bodies_recursive(self, body: Body) -> List[Body]:
        """
        Computes all child bodies of a given body in the world recursively.
        :param body: The body for which to compute child bodies.
        :return: A list of all child bodies.
        """
        children = self.compute_child_bodies(body)
        for child in children:
            children.extend(self.compute_child_bodies_recursive(child))
        return children


    @lru_cache(maxsize=None)
    def compute_parent_body(self, body: Body) -> Body:
        """
        Computes the parent body of a given body in the world.
        :param body: The body for which to compute the parent body.
        :return: The parent body of the given body.
        """
        return next(iter(self.kinematic_structure.predecessors(body.index)))


    @lru_cache(maxsize=None)
    def compute_parent_connection(self, body: Body) -> Connection:
        """
        Computes the parent connection of a given body in the world.
        :param body: The body for which to compute the parent connection.
        :return: The parent connection of the given body.
        """
        return self.kinematic_structure.get_edge_data(self.compute_parent_body(body).index, body.index)


    @lru_cache(maxsize=None)
    def compute_chain_of_bodies(self, root: Body, tip: Body) -> List[Body]:
        if root == tip:
            return [root]
        shortest_paths = rx.all_shortest_paths(self.kinematic_structure, root.index, tip.index, as_undirected=False)

        if len(shortest_paths) == 0:
            raise rx.NoPathFound(f'No path found from {root} to {tip}')

        return [self.kinematic_structure[index] for index in shortest_paths[0]]


    @lru_cache(maxsize=None)
    def compute_chain_of_connections(self, root: Body, tip: Body) -> List[Connection]:
        body_chain = self.compute_chain_of_bodies(root, tip)
        return [self.get_connection(body_chain[i], body_chain[i + 1]) for i in range(len(body_chain) - 1)]


    @lru_cache(maxsize=None)
    def compute_split_chain_of_bodies(self, root: Body, tip: Body) -> Tuple[List[Body], List[Body], List[Body]]:
        """
        Computes the chain between root and tip. Can handle chains that start and end anywhere in the tree.
        :param root: The root body to start the chain from
        :param tip: The tip body to end the chain at
        :return: tuple containing
                    1. chain from root to the common ancestor (excluding common ancestor)
                    2. list containing just the common ancestor
                    3. chain from common ancestor to tip (excluding common ancestor)
        """
        if root == tip:
            return [], [root], []
        root_chain = self.compute_chain_of_bodies(self.root, root)
        tip_chain = self.compute_chain_of_bodies(self.root, tip)
        i = 0
        for i in range(min(len(root_chain), len(tip_chain))):
            if root_chain[i] != tip_chain[i]:
                break
        else:
            i += 1
        common_ancestor = tip_chain[i - 1]
        root_chain = self.compute_chain_of_bodies(common_ancestor, root)
        root_chain = root_chain[1:]
        root_chain = root_chain[::-1]
        tip_chain = self.compute_chain_of_bodies(common_ancestor, tip)
        tip_chain = tip_chain[1:]
        return root_chain, [common_ancestor], tip_chain


    @lru_cache(maxsize=None)
    def compute_split_chain_of_connections(self, root: Body, tip: Body) -> Tuple[List[Connection], List[Connection]]:
        """
        Computes split chains of connections between 'root' and 'tip' bodies. Returns tuple of two Connection lists:
        (root->common ancestor, tip->common ancestor). Returns empty lists if root==tip.

        :param root: The starting `Body` object for the chain of connections.
        :param tip: The ending `Body` object for the chain of connections.
        :return: A tuple of two lists: the first list contains `Connection` objects from the `root` to
            the common ancestor, and the second list contains `Connection` objects from the `tip` to the
            common ancestor.
        """
        if root == tip:
            return [], []
        root_chain, common_ancestor, tip_chain = self.compute_split_chain_of_bodies(root, tip)
        root_chain.append(common_ancestor[0])
        tip_chain.insert(0, common_ancestor[0])
        root_connections = []
        for i in range(len(root_chain) - 1):
            root_connections.append(self.get_connection(root_chain[i + 1], root_chain[i]))
        tip_connections = []
        for i in range(len(tip_chain) - 1):
            tip_connections.append(self.get_connection(tip_chain[i], tip_chain[i + 1]))
        return root_connections, tip_connections


    @property
    def layers(self) -> List[List[Body]]:
        return rx.layers(self.kinematic_structure, [self.root.index], index_output=False)


    def bfs_layout(self, scale: float = 1., align: PlotAlignment = PlotAlignment.VERTICAL) -> Dict[int, np.array]:
        """
        Generate a bfs layout for this circuit.

        :return: A dict mapping the node indices to 2d coordinates.
        """
        layers = self.layers

        pos = None
        nodes = []
        width = len(layers)
        for i, layer in enumerate(layers):
            height = len(layer)
            xs = np.repeat(i, height)
            ys = np.arange(0, height, dtype=float)
            offset = ((width - 1) / 2, (height - 1) / 2)
            layer_pos = np.column_stack([xs, ys]) - offset
            if pos is None:
                pos = layer_pos
            else:
                pos = np.concatenate([pos, layer_pos])
            nodes.extend(layer)

        # Find max length over all dimensions
        pos -= pos.mean(axis=0)
        lim = np.abs(pos).max()  # max coordinate for all axes
        # rescale to (-scale, scale) in all directions, preserves aspect
        if lim > 0:
            pos *= scale / lim

        if align == PlotAlignment.HORIZONTAL:
            pos = pos[:, ::-1]  # swap x and y coords

        pos = dict(zip([node.index for node in nodes], pos))
        return pos


    def plot_kinematic_structure(self, scale: float = 1., align: PlotAlignment = PlotAlignment.VERTICAL) -> None:
        """
        Plots the kinematic structure of the world.
        The plot shows bodies as nodes and connections as edges in a directed graph.
        """
        # Create a new figure
        plt.figure(figsize=(12, 8))

        pos = self.bfs_layout(scale=scale, align=align)

        rustworkx.visualization.mpl_draw(self.kinematic_structure, pos=pos, labels=lambda body: str(body.name),
                                         with_labels=True,
>>>>>>> ac12e8e9
                                         edge_labels=lambda edge: edge.__class__.__name__)

        plt.title("World Kinematic Structure")
        plt.axis('off')  # Hide axes
        plt.show()

<<<<<<< HEAD
    def _travel_branch(self, body: Body, visitor: rustworkx.visit.DFSVisitor) -> None:
        """
        Apply a DFS Visitor to a subtree of the kinematic structure.

=======

    def _travel_branch(self, body: Body, visitor: rustworkx.visit.DFSVisitor) -> None:
        """
        Apply a DFS Visitor to a subtree of the kinematic structure.

>>>>>>> ac12e8e9
        :param body: Starting point of the search
        :param visitor: This visitor to apply.
        """
        rx.dfs_search(self.kinematic_structure, [body.index], visitor)

<<<<<<< HEAD
=======

>>>>>>> ac12e8e9
    def compile_forward_kinematics_expressions(self) -> None:
        """
        Traverse the kinematic structure and compile forward kinematics expressions for fast evaluation.
        """
        new_fks = ForwardKinematicsVisitor(self)
        self._travel_branch(self.root, new_fks)
        new_fks.compile_forward_kinematics()
        self._fk_computer = new_fks

<<<<<<< HEAD
    def _recompute_forward_kinematics(self) -> None:
        self._fk_computer.recompute()

=======

    def _recompute_forward_kinematics(self) -> None:
        self._fk_computer.recompute()


>>>>>>> ac12e8e9
    @copy_lru_cache()
    def compose_forward_kinematics_expression(self, root: Body, tip: Body) -> cas.TransformationMatrix:
        """
        :param root: The root body in the kinematic chain.
            It determines the starting point of the forward kinematics calculation.
        :param tip: The tip body in the kinematic chain.
            It determines the endpoint of the forward kinematics calculation.
        :return: An expression representing the computed forward kinematics of the tip body relative to the root body.
        """

        fk = cas.TransformationMatrix()
        root_chain, tip_chain = self.compute_split_chain_of_connections(root, tip)
        connection: Connection
        for connection in root_chain:
            tip_T_root = connection.origin_expression.inverse()
            fk = fk.dot(tip_T_root)
        for connection in tip_chain:
            fk = fk.dot(connection.origin_expression)
<<<<<<< HEAD
        fk.reference_frame = root.name
        fk.child_frame = tip.name
        return fk

    def compute_forward_kinematics_np(self, root: Body, tip: Body) -> np.ndarray:
=======
        fk.reference_frame = root
        fk.child_frame = tip
        return fk


    def compute_forward_kinematics_np(self, root: Body, tip: Body) -> NpMatrix4x4:
>>>>>>> ac12e8e9
        """
        Computes the forward kinematics from the root body to the tip body, root_T_tip.

        This method computes the transformation matrix representing the pose of the
        tip body relative to the root body, expressed as a numpy ndarray.

        :param root: Root body for which the kinematics are computed.
        :param tip: Tip body to which the kinematics are computed.
        :return: Transformation matrix representing the relative pose of the tip body with respect to the root body.
        """
<<<<<<< HEAD
        return self._fk_computer.compute_forward_kinematics_np(root, tip)
=======
        return self._fk_computer.compute_forward_kinematics_np(root, tip).copy()


    def compute_relative_pose(self, pose: NpMatrix4x4, target_body: Body, pose_body: Body) -> NpMatrix4x4:
        """
        Computes the relative pose to a body given another body as reference.
        :param pose: The pose to be transformed
        :param target_body: The body to which the pose should be transformed
        :param pose_body: The body which should be used as reference frame for the pose
        :return: The pose relative to the target body.
        """
        target_T_pose = self.compute_forward_kinematics_np(target_body, pose_body)
        return target_T_pose @ pose


    def find_dofs_for_position_symbols(self, symbols: List[cas.Symbol]) -> List[DegreeOfFreedom]:
        result = []
        for s in symbols:
            for dof in self.degrees_of_freedom:
                if s == dof.symbols.position:
                    result.append(dof)
        return result


    def compute_inverse_kinematics(self, root: Body, tip: Body, target: NpMatrix4x4,
                                   dt: float = 0.05, max_iterations: int = 200,
                                   translation_velocity: float = 0.2, rotation_velocity: float = 0.2) \
            -> Dict[DegreeOfFreedom, float]:
        """
        Compute inverse kinematics using quadratic programming.

        :param root: Root body of the kinematic chain
        :param tip: Tip body of the kinematic chain
        :param target: Desired tip pose relative to the root body
        :param dt: Time step for integration
        :param max_iterations: Maximum number of iterations
        :param translation_velocity: Maximum translation velocity
        :param rotation_velocity: Maximum rotation velocity
        :return: Dictionary mapping DOF names to their computed positions
        """
        ik_solver = InverseKinematicsSolver(self)
        return ik_solver.solve(root, tip, target, dt, max_iterations, translation_velocity, rotation_velocity)

>>>>>>> ac12e8e9

    def apply_control_commands(self, commands: np.ndarray, dt: float, derivative: Derivatives) -> None:
        """
        Updates the state of a system by applying control commands at a specified derivative level,
        followed by backward integration to update lower derivatives.

        :param commands: Control commands to be applied at the specified derivative
            level. The array length must match the number of free variables
            in the system.
        :param dt: Time step used for the integration of lower derivatives.
        :param derivative: The derivative level to which the control commands are
            applied.
        :return: None
        """
        if len(commands) != len(self.degrees_of_freedom):
            raise ValueError(
                f"Commands length {len(commands)} does not match number of free variables {len(self.degrees_of_freedom)}")

<<<<<<< HEAD
        self.state[derivative] = commands

        for i in range(derivative - 1, -1, -1):
            self.state[i] += self.state[i + 1] * dt
=======
        self.state.set_derivative(derivative, commands)

        for i in range(derivative - 1, -1, -1):
            self.state.set_derivative(i, self.state.get_derivative(i) + self.state.get_derivative(i + 1) * dt)
>>>>>>> ac12e8e9
        for connection in self.connections:
            if isinstance(connection, HasUpdateState):
                connection.update_state(dt)
        self.notify_state_change()

<<<<<<< HEAD
=======

>>>>>>> ac12e8e9
    def set_positions_1DOF_connection(self, new_state: Dict[Has1DOFState, float]) -> None:
        for connection, value in new_state.items():
            connection.position = value
        self.notify_state_change()<|MERGE_RESOLUTION|>--- conflicted
+++ resolved
@@ -2,36 +2,17 @@
 from __future__ import annotations
 
 import logging
-<<<<<<< HEAD
-from dataclasses import dataclass, field
-from enum import IntEnum
-from functools import wraps, lru_cache
-from typing import Dict, Tuple, OrderedDict, Union, Optional
-=======
 from copy import deepcopy
 from dataclasses import dataclass, field
 from enum import IntEnum
 from functools import wraps, lru_cache
 from typing import Dict, Tuple, OrderedDict, Union, Optional, Type
->>>>>>> ac12e8e9
 
 import matplotlib.pyplot as plt
 import numpy as np
 import rustworkx as rx
 import rustworkx.visit
 import rustworkx.visualization
-<<<<<<< HEAD
-from typing_extensions import List
-
-from .connections import HasUpdateState, Has1DOFState
-from .degree_of_freedom import DegreeOfFreedom
-from .prefixed_name import PrefixedName
-from .spatial_types import spatial_types as cas
-from .spatial_types.derivatives import Derivatives
-from .spatial_types.math import inverse_frame
-from .utils import IDGenerator, copy_lru_cache
-from .world_entity import Body, Connection, View
-=======
 from typing_extensions import List, Type
 
 from .connections import HasUpdateState, Has1DOFState, Connection6DoF
@@ -47,7 +28,6 @@
 from .utils import IDGenerator, copy_lru_cache
 from .world_entity import Body, Connection, View
 from .world_state import WorldState
->>>>>>> ac12e8e9
 
 logger = logging.getLogger(__name__)
 
@@ -113,11 +93,7 @@
                 continue
             collision_fks.append(self.child_body_to_fk_expr[body.name])
         collision_fks = cas.vstack(collision_fks)
-<<<<<<< HEAD
-        params = [v.get_symbol(Derivatives.position) for v in self.world.degrees_of_freedom.values()]
-=======
         params = [v.symbols.position for v in self.world.degrees_of_freedom]
->>>>>>> ac12e8e9
         self.compiled_all_fks = all_fks.compile(parameters=params)
         self.compiled_collision_fks = collision_fks.compile(parameters=params)
         self.compiled_tf = tf.compile(parameters=params)
@@ -128,11 +104,7 @@
         Clears cache and recomputes all forward kinematics. Should be called after a state update.
         """
         self.compute_forward_kinematics_np.cache_clear()
-<<<<<<< HEAD
-        self.subs = self.world.state[Derivatives.position]
-=======
         self.subs = self.world.state.positions
->>>>>>> ac12e8e9
         self.forward_kinematics_for_all_bodies = self.compiled_all_fks.fast_call(self.subs)
 
     def compute_tf(self) -> np.ndarray:
@@ -147,11 +119,7 @@
         return self.compiled_tf.fast_call(self.subs)
 
     @lru_cache(maxsize=None)
-<<<<<<< HEAD
-    def compute_forward_kinematics_np(self, root: Body, tip: Body) -> np.ndarray:
-=======
     def compute_forward_kinematics_np(self, root: Body, tip: Body) -> NpMatrix4x4:
->>>>>>> ac12e8e9
         """
         Computes the forward kinematics from the root body to the tip body, root_T_tip.
 
@@ -201,11 +169,7 @@
         self.world = world
 
     def __enter__(self) -> None:
-<<<<<<< HEAD
-        self.state = self.world.state.copy()
-=======
         self.state = deepcopy(self.world.state)
->>>>>>> ac12e8e9
 
     def __exit__(self, exc_type: Optional[type], exc_val: Optional[Exception], exc_tb: Optional[type]) -> None:
         if exc_type is None:
@@ -235,32 +199,19 @@
             self.world.world_is_being_modified = False
             if exc_type is None:
                 self.world._notify_model_change()
-<<<<<<< HEAD
-
-
-=======
-
-
->>>>>>> ac12e8e9
+
+
 def modifies_world(func):
     """
     Decorator that marks a method as a modification to the state or model of a world.
     """
+
     @wraps(func)
     def wrapper(self: World, *args, **kwargs):
         with self.modify_world() as context_manager:
             result = func(self, *args, **kwargs)
             return result
 
-<<<<<<< HEAD
-=======
-    @wraps(func)
-    def wrapper(self: World, *args, **kwargs):
-        with self.modify_world() as context_manager:
-            result = func(self, *args, **kwargs)
-            return result
-
->>>>>>> ac12e8e9
     return wrapper
 
 
@@ -285,10 +236,9 @@
     All views the world is aware of.
     """
 
-<<<<<<< HEAD
-    degrees_of_freedom: Dict[PrefixedName, DegreeOfFreedom] = field(default_factory=dict)
-
-    state: np.ndarray = field(default_factory=lambda: np.empty((4, 0), dtype=float))
+    degrees_of_freedom: List[DegreeOfFreedom] = field(default_factory=list)
+
+    state: WorldState = field(default_factory=WorldState)
     """
     2d array where rows are derivatives and columns are dof values for that derivative.
     """
@@ -310,37 +260,11 @@
     Is set to True, when a function with @modifies_world is called or world.modify_world context is used.
     """
 
-=======
-    degrees_of_freedom: List[DegreeOfFreedom] = field(default_factory=list)
-
-    state: WorldState = field(default_factory=WorldState)
-    """
-    2d array where rows are derivatives and columns are dof values for that derivative.
-    """
-
-    _model_version: int = 0
-    """
-    The version of the model. This increases whenever a change to the kinematic model is made. Mostly triggered
-    by adding/removing bodies and connections.
-    """
-
-    _state_version: int = 0
-    """
-    The version of the state. This increases whenever a change to the state of the kinematic model is made. 
-    Mostly triggered by updating connection values.
-    """
-
-    world_is_being_modified: bool = False
-    """
-    Is set to True, when a function with @modifies_world is called or world.modify_world context is used.
-    """
-
     name: Optional[str] = None
     """
     Name of the world. May act as default namespace for all bodies and views in the world which do not have a prefix.
     """
 
->>>>>>> ac12e8e9
     @property
     def root(self) -> Body:
         """
@@ -356,18 +280,10 @@
         else:
             raise ValueError(f"No root found.")
 
-<<<<<<< HEAD
-
     def __hash__(self):
         return hash(id(self))
 
-    def validate(self) -> None:
-=======
-    def __hash__(self):
-        return hash(id(self))
-
     def validate(self) -> bool:
->>>>>>> ac12e8e9
         """
         Validate the world.
 
@@ -428,62 +344,6 @@
 
     def notify_state_change(self) -> None:
         """
-<<<<<<< HEAD
-        assert len(self.bodies) == (len(self.connections) + 1)
-        assert rx.is_weakly_connected(self.kinematic_structure)
-
-    @modifies_world
-    def create_degree_of_freedom(self, name: PrefixedName, lower_limits: Optional[Dict[Derivatives, float]] = None,
-                                 upper_limits: Optional[Dict[Derivatives, float]] = None) -> DegreeOfFreedom:
-        """
-        Create a degree of freedom in the world and return it.
-        For dependent kinematics, DoFs must be created with this method and passed to the connection's conctructor.
-        :param name: Name of the DoF.
-        :param lower_limits: If the DoF is actively controlled, it must have at least velocity limits.
-        :param upper_limits: If the DoF is actively controlled, it must have at least velocity limits.
-        :return: The already registered DoF.
-        """
-        dof = DegreeOfFreedom(name=name, _lower_limits=lower_limits, _upper_limits=upper_limits, _world=self)
-        initial_position = 0
-        lower_limit = dof.get_lower_limit(derivative=Derivatives.position)
-        if lower_limit is not None:
-            initial_position = max(lower_limit, initial_position)
-        upper_limit = dof.get_upper_limit(derivative=Derivatives.position)
-        if upper_limit is not None:
-            initial_position = min(upper_limit, initial_position)
-        full_initial_state = np.array([initial_position, 0, 0, 0], dtype=float).reshape((4, 1))
-        self.state = np.hstack((self.state, full_initial_state))
-        self.degrees_of_freedom[name] = dof
-        return dof
-
-    def modify_world(self) -> WorldModelUpdateContextManager:
-        return WorldModelUpdateContextManager(self)
-
-    def reset_state_context(self) -> ResetStateContextManager:
-        return ResetStateContextManager(self)
-
-    def reset_cache(self) -> None:
-        # super().reset_cache()
-        # self.get_directly_controlled_child_links_with_collisions.cache_clear()
-        # self.get_directly_controlled_child_links_with_collisions.cache_clear()
-        # self.compute_chain_reduced_to_controlled_joints.cache_clear()
-        # self.get_movable_parent_joint.cache_clear()
-        # self.get_controlled_parent_joint_of_link.cache_clear()
-        # self.get_controlled_parent_joint_of_joint.cache_clear()
-        self.compute_split_chain_of_bodies.cache_clear()
-        self.compute_split_chain_of_connections.cache_clear()
-        # self.are_linked.cache_clear()
-        # self.compose_fk_expression.cache_clear()
-        self.compute_chain_of_bodies.cache_clear()
-        self.compute_chain_of_connections.cache_clear()
-        # self.is_link_controlled.cache_clear()
-        for dof in self.degrees_of_freedom.values():
-            dof.reset_cache()
-
-    def notify_state_change(self) -> None:
-        """
-=======
->>>>>>> ac12e8e9
         If you have changed the state of the world, call this function to trigger necessary events and increase
         the state version.
         """
@@ -556,239 +416,6 @@
         connection._world = self
         self.kinematic_structure.add_edge(connection.parent.index, connection.child.index, connection)
 
-<<<<<<< HEAD
-    @modifies_world
-    def remove_body(self, body: Body) -> None:
-        if body._world is self and body.index is not None:
-            self.kinematic_structure.remove_node(body.index)
-            body._world = None
-            body.index = None
-        else:
-            logger.debug("Trying to remove a body that is not part of this world.")
-
-    @modifies_world
-    def merge_world(self, other: World) -> None:
-        """
-        Merge a world into the existing one by merging degrees of freedom, states, connections, and bodies.
-        This removes all bodies and connections from `other`.
-
-        :param other: The world to be added.
-        :return: None
-        """
-        for dof in other.degrees_of_freedom.values():
-            dof.state_idx += len(self.degrees_of_freedom)
-            dof._world = self
-        self.degrees_of_freedom.update(other.degrees_of_freedom)
-        self.state = np.hstack((self.state, other.state))
-
-        # do not trigger computations in other
-        other.world_is_being_modified = True
-        for connection in other.connections:
-            other.remove_body(connection.parent)
-            other.remove_body(connection.child)
-            self.add_connection(connection)
-        other.world_is_being_modified = False
-
-    def __str__(self):
-        return f"{self.__class__.__name__} with {len(self.bodies)} bodies."
-
-    def get_connection(self, parent: Body, child: Body) -> Connection:
-        return self.kinematic_structure.get_edge_data(parent.index, child.index)
-
-    def get_body_by_name(self, name: Union[str, PrefixedName]) -> Body:
-        """
-        Retrieves a body from the list of bodies based on its name.
-        If the input is of type `PrefixedName`, it checks whether the prefix is specified and looks for an
-        exact match. Otherwise, it matches based on the name's string representation.
-        If more than one body with the same name is found, an assertion error is raised.
-        If no matching body is found, a `ValueError` is raised.
-
-        :param name: The name of the body to search for. Can be a string or a `PrefixedName` object.
-        :return: The `Body` object that matches the given name.
-        :raises ValueError: If multiple or no bodies with the specified name are found.
-        """
-        if isinstance(name, PrefixedName):
-            if name.prefix is not None:
-                matches = [body for body in self.bodies if body.name == name]
-            else:
-                matches = [body for body in self.bodies if body.name.name == name.name]
-        else:
-            matches = [body for body in self.bodies if body.name.name == name]
-        if len(matches) > 1:
-            raise ValueError(f'Multiple bodies with name {name} found')
-        if matches:
-            return matches[0]
-        raise ValueError(f'Body with name {name} not found')
-
-    def get_connection_by_name(self, name: Union[str, PrefixedName]) -> Connection:
-        """
-        Retrieve a connection by its name.
-        This method accepts either a string or a `PrefixedName` instance.
-        It searches through the list of connections and returns the one
-        that matches the given name. If the `PrefixedName` contains a prefix,
-        the method ensures the name, including the prefix, matches an existing
-        connection. Otherwise, it only considers the unprefixed name. If more than
-        one connection matches the specified name, or if no connection is found,
-        an exception is raised.
-
-        :param name: The name of the connection to retrieve. Can be a string or
-            a `PrefixedName` instance. If a prefix is included in `PrefixedName`,
-            it will be used for matching.
-        :return: The connection that matches the specified name.
-        :raises ValueError: If multiple connections with the given name are found
-            or if no connection with the given name exists.
-        """
-        if isinstance(name, PrefixedName):
-            if name.prefix is not None:
-                matches = [conn for conn in self.connections if conn.name == name]
-            else:
-                matches = [conn for conn in self.connections if conn.name.name == name.name]
-        else:
-            matches = [conn for conn in self.connections if conn.name.name == name]
-        if len(matches) > 1:
-            raise ValueError(f'Multiple connections with name {name} found')
-        if matches:
-            return matches[0]
-        raise ValueError(f'Connection with name {name} not found')
-
-    @lru_cache(maxsize=None)
-    def compute_child_bodies(self, body: Body) -> List[Body]:
-        """
-        Computes the child bodies of a given body in the world.
-        :param body: The body for which to compute child bodies.
-        :return: A list of child bodies.
-        """
-        return list(self.kinematic_structure.successors(body))
-
-    @lru_cache(maxsize=None)
-    def compute_parent_body(self, body: Body) -> Body:
-        """
-        Computes the parent body of a given body in the world.
-        :param body: The body for which to compute the parent body.
-        :return: The parent body of the given body.
-        """
-        return next(iter(self.kinematic_structure.predecessors(body.index)))
-
-    @lru_cache(maxsize=None)
-    def compute_parent_connection(self, body: Body) -> Connection:
-        """
-        Computes the parent connection of a given body in the world.
-        :param body: The body for which to compute the parent connection.
-        :return: The parent connection of the given body.
-        """
-        return self.kinematic_structure.get_edge_data(self.compute_parent_body(body).index, body.index)
-
-    @lru_cache(maxsize=None)
-    def compute_chain_of_bodies(self, root: Body, tip: Body) -> List[Body]:
-        if root == tip:
-            return [root]
-        shortest_paths = rx.all_shortest_paths(self.kinematic_structure, root.index, tip.index, as_undirected=False)
-
-        if len(shortest_paths) == 0:
-            raise rx.NoPathFound(f'No path found from {root} to {tip}')
-
-        return [self.kinematic_structure[index] for index in shortest_paths[0]]
-
-    @lru_cache(maxsize=None)
-    def compute_chain_of_connections(self, root: Body, tip: Body) -> List[Connection]:
-        body_chain = self.compute_chain_of_bodies(root, tip)
-        return [self.get_connection(body_chain[i], body_chain[i + 1]) for i in range(len(body_chain) - 1)]
-
-    @lru_cache(maxsize=None)
-    def compute_split_chain_of_bodies(self, root: Body, tip: Body) -> Tuple[List[Body], List[Body], List[Body]]:
-        """
-        Computes the chain between root and tip. Can handle chains that start and end anywhere in the tree.
-        :param root: The root body to start the chain from
-        :param tip: The tip body to end the chain at
-        :return: tuple containing
-                    1. chain from root to the common ancestor (excluding common ancestor)
-                    2. list containing just the common ancestor
-                    3. chain from common ancestor to tip (excluding common ancestor)
-        """
-        if root == tip:
-            return [], [root], []
-        root_chain = self.compute_chain_of_bodies(self.root, root)
-        tip_chain = self.compute_chain_of_bodies(self.root, tip)
-        for i in range(min(len(root_chain), len(tip_chain))):
-            if root_chain[i] != tip_chain[i]:
-                break
-        else:
-            i += 1
-        common_ancestor = tip_chain[i - 1]
-        root_chain = self.compute_chain_of_bodies(common_ancestor, root)
-        root_chain = root_chain[1:]
-        root_chain = root_chain[::-1]
-        tip_chain = self.compute_chain_of_bodies(common_ancestor, tip)
-        tip_chain = tip_chain[1:]
-        return root_chain, [common_ancestor], tip_chain
-
-    @lru_cache(maxsize=None)
-    def compute_split_chain_of_connections(self, root: Body, tip: Body) -> Tuple[List[Connection], List[Connection]]:
-        """
-        Computes split chains of connections between 'root' and 'tip' bodies. Returns tuple of two Connection lists:
-        (root->common ancestor, tip->common ancestor). Returns empty lists if root==tip.
-
-        :param root: The starting `Body` object for the chain of connections.
-        :param tip: The ending `Body` object for the chain of connections.
-        :return: A tuple of two lists: the first list contains `Connection` objects from the `root` to
-            the common ancestor, and the second list contains `Connection` objects from the `tip` to the
-            common ancestor.
-        """
-        if root == tip:
-            return [], []
-        root_chain, common_ancestor, tip_chain = self.compute_split_chain_of_bodies(root, tip)
-        root_chain.append(common_ancestor[0])
-        tip_chain.insert(0, common_ancestor[0])
-        root_connections = []
-        for i in range(len(root_chain) - 1):
-            root_connections.append(self.get_connection(root_chain[i + 1], root_chain[i]))
-        tip_connections = []
-        for i in range(len(tip_chain) - 1):
-            tip_connections.append(self.get_connection(tip_chain[i], tip_chain[i + 1]))
-        return root_connections, tip_connections
-
-    @property
-    def layers(self) -> List[List[Body]]:
-        return rx.layers(self.kinematic_structure, [self.root.index], index_output=False)
-
-    def bfs_layout(self, scale: float = 1., align: PlotAlignment = PlotAlignment.VERTICAL) -> Dict[int, np.array]:
-        """
-        Generate a bfs layout for this circuit.
-
-        :return: A dict mapping the node indices to 2d coordinates.
-        """
-        layers = self.layers
-
-        pos = None
-        nodes = []
-        width = len(layers)
-        for i, layer in enumerate(layers):
-            height = len(layer)
-            xs = np.repeat(i, height)
-            ys = np.arange(0, height, dtype=float)
-            offset = ((width - 1) / 2, (height - 1) / 2)
-            layer_pos = np.column_stack([xs, ys]) - offset
-            if pos is None:
-                pos = layer_pos
-            else:
-                pos = np.concatenate([pos, layer_pos])
-            nodes.extend(layer)
-
-        # Find max length over all dimensions
-        pos -= pos.mean(axis=0)
-        lim = np.abs(pos).max()  # max coordinate for all axes
-        # rescale to (-scale, scale) in all directions, preserves aspect
-        if lim > 0:
-            pos *= scale / lim
-
-        if align == PlotAlignment.HORIZONTAL:
-            pos = pos[:, ::-1]  # swap x and y coords
-
-        pos = dict(zip([node.index for node in nodes], pos))
-        return pos
-
-    def plot_kinematic_structure(self, scale: float = 1., align: PlotAlignment = PlotAlignment.VERTICAL) -> None:
-=======
     def add_view(self, view: View, exists_ok: bool = False) -> None:
         """
         Adds a view to the current list of views if it doesn't already exist. Ensures
@@ -800,7 +427,6 @@
         :param exists_ok: Whether to raise an error or not when a view already exists.
 
         :raises AddingAnExistingViewError: If exists_ok is False and a view with the same name and type already exists.
->>>>>>> ac12e8e9
         """
         if self.get_view_by_name_and_type(view.name, type(view)):
             if not exists_ok:
@@ -821,15 +447,6 @@
         :param view_type: The class (type) of the view to search for.
         :return: The `View` object that matches the given name.
         """
-<<<<<<< HEAD
-        # Create a new figure
-        plt.figure(figsize=(12, 8))
-
-        pos = self.bfs_layout(scale=scale, align=align)
-
-
-        rustworkx.visualization.mpl_draw(self.kinematic_structure, pos=pos, labels=lambda body: str(body.name), with_labels=True,
-=======
         if isinstance(name, PrefixedName):
             if name.prefix is not None:
                 matches = [view for view in self.views if view.name == name and type(view) == view_type]
@@ -1158,34 +775,23 @@
 
         rustworkx.visualization.mpl_draw(self.kinematic_structure, pos=pos, labels=lambda body: str(body.name),
                                          with_labels=True,
->>>>>>> ac12e8e9
                                          edge_labels=lambda edge: edge.__class__.__name__)
 
         plt.title("World Kinematic Structure")
         plt.axis('off')  # Hide axes
         plt.show()
 
-<<<<<<< HEAD
+
     def _travel_branch(self, body: Body, visitor: rustworkx.visit.DFSVisitor) -> None:
         """
         Apply a DFS Visitor to a subtree of the kinematic structure.
 
-=======
-
-    def _travel_branch(self, body: Body, visitor: rustworkx.visit.DFSVisitor) -> None:
-        """
-        Apply a DFS Visitor to a subtree of the kinematic structure.
-
->>>>>>> ac12e8e9
         :param body: Starting point of the search
         :param visitor: This visitor to apply.
         """
         rx.dfs_search(self.kinematic_structure, [body.index], visitor)
 
-<<<<<<< HEAD
-=======
-
->>>>>>> ac12e8e9
+
     def compile_forward_kinematics_expressions(self) -> None:
         """
         Traverse the kinematic structure and compile forward kinematics expressions for fast evaluation.
@@ -1195,17 +801,11 @@
         new_fks.compile_forward_kinematics()
         self._fk_computer = new_fks
 
-<<<<<<< HEAD
+
     def _recompute_forward_kinematics(self) -> None:
         self._fk_computer.recompute()
 
-=======
-
-    def _recompute_forward_kinematics(self) -> None:
-        self._fk_computer.recompute()
-
-
->>>>>>> ac12e8e9
+
     @copy_lru_cache()
     def compose_forward_kinematics_expression(self, root: Body, tip: Body) -> cas.TransformationMatrix:
         """
@@ -1224,20 +824,12 @@
             fk = fk.dot(tip_T_root)
         for connection in tip_chain:
             fk = fk.dot(connection.origin_expression)
-<<<<<<< HEAD
-        fk.reference_frame = root.name
-        fk.child_frame = tip.name
-        return fk
-
-    def compute_forward_kinematics_np(self, root: Body, tip: Body) -> np.ndarray:
-=======
         fk.reference_frame = root
         fk.child_frame = tip
         return fk
 
 
     def compute_forward_kinematics_np(self, root: Body, tip: Body) -> NpMatrix4x4:
->>>>>>> ac12e8e9
         """
         Computes the forward kinematics from the root body to the tip body, root_T_tip.
 
@@ -1248,9 +840,6 @@
         :param tip: Tip body to which the kinematics are computed.
         :return: Transformation matrix representing the relative pose of the tip body with respect to the root body.
         """
-<<<<<<< HEAD
-        return self._fk_computer.compute_forward_kinematics_np(root, tip)
-=======
         return self._fk_computer.compute_forward_kinematics_np(root, tip).copy()
 
 
@@ -1294,7 +883,6 @@
         ik_solver = InverseKinematicsSolver(self)
         return ik_solver.solve(root, tip, target, dt, max_iterations, translation_velocity, rotation_velocity)
 
->>>>>>> ac12e8e9
 
     def apply_control_commands(self, commands: np.ndarray, dt: float, derivative: Derivatives) -> None:
         """
@@ -1313,26 +901,16 @@
             raise ValueError(
                 f"Commands length {len(commands)} does not match number of free variables {len(self.degrees_of_freedom)}")
 
-<<<<<<< HEAD
-        self.state[derivative] = commands
-
-        for i in range(derivative - 1, -1, -1):
-            self.state[i] += self.state[i + 1] * dt
-=======
         self.state.set_derivative(derivative, commands)
 
         for i in range(derivative - 1, -1, -1):
             self.state.set_derivative(i, self.state.get_derivative(i) + self.state.get_derivative(i + 1) * dt)
->>>>>>> ac12e8e9
         for connection in self.connections:
             if isinstance(connection, HasUpdateState):
                 connection.update_state(dt)
         self.notify_state_change()
 
-<<<<<<< HEAD
-=======
-
->>>>>>> ac12e8e9
+
     def set_positions_1DOF_connection(self, new_state: Dict[Has1DOFState, float]) -> None:
         for connection, value in new_state.items():
             connection.position = value
