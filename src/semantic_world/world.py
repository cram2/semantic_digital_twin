from __future__ import absolute_import
from __future__ import annotations

import logging
from copy import deepcopy
from dataclasses import dataclass, field
from enum import IntEnum
from functools import wraps, lru_cache
from typing import Dict, Tuple, OrderedDict, Union, Optional, Type, TypeVar

import matplotlib.pyplot as plt
import numpy as np
import rustworkx as rx
import rustworkx.visit
import rustworkx.visualization
from typing_extensions import List

from .connections import HasUpdateState, Has1DOFState
from .degree_of_freedom import DegreeOfFreedom
from .ik_solver import InverseKinematicsSolver
from .prefixed_name import PrefixedName
from .spatial_types import spatial_types as cas
from .spatial_types.derivatives import Derivatives
from .spatial_types.math import inverse_frame
from .types import NpMatrix4x4
from .utils import IDGenerator, copy_lru_cache
from .world_entity import Body, Connection, View
from .world_state import WorldState

logger = logging.getLogger(__name__)

id_generator = IDGenerator()

ConnectionTypeVar = TypeVar('ConnectionTypeVar', bound=Connection)


class PlotAlignment(IntEnum):
    HORIZONTAL = 0
    VERTICAL = 1


class ForwardKinematicsVisitor(rustworkx.visit.DFSVisitor):
    """
    Visitor class for collection various forward kinematics expressions in a world model.

    This class is designed to traverse a world, compute the forward kinematics transformations in batches for different
    use cases.
    1. Efficient computation of forward kinematics between any bodies in the world.
    2. Efficient computation of forward kinematics for all bodies with collisions for updating collision checkers.
    3. Efficient computation of forward kinematics as position and quaternion, useful for ROS tf.
    """

    compiled_collision_fks: cas.CompiledFunction
    compiled_all_fks: cas.CompiledFunction

    forward_kinematics_for_all_bodies: np.ndarray
    """
    A 2D array containing the stacked forward kinematics expressions for all bodies in the world.
    Dimensions are ((number of bodies) * 4) x 4.
    They are computed in batch for efficiency.
    """
    body_name_to_forward_kinematics_idx: Dict[PrefixedName, int]
    """
    Given a body name, returns the index of the first row in `forward_kinematics_for_all_bodies` that corresponds to that body.
    """

    def __init__(self, world: World):
        self.world = world
        self.child_body_to_fk_expr: Dict[PrefixedName, cas.TransformationMatrix] = {
            self.world.root.name: cas.TransformationMatrix()}
        self.tf: Dict[Tuple[PrefixedName, PrefixedName], cas.Expression] = OrderedDict()

    def connection_call(self, edge: Tuple[int, int, Connection]):
        """
        Gathers forward kinematics expressions for a connection.
        """
        connection = edge[2]
        map_T_parent = self.child_body_to_fk_expr[connection.parent.name]
        self.child_body_to_fk_expr[connection.child.name] = map_T_parent.dot(connection.origin_expression)
        self.tf[(connection.parent.name, connection.child.name)] = connection.origin_as_position_quaternion()

    tree_edge = connection_call

    def compile_forward_kinematics(self) -> None:
        """
        Compiles forward kinematics expressions for fast evaluation.
        """
        all_fks = cas.vstack([self.child_body_to_fk_expr[body.name] for body in self.world.bodies])
        tf = cas.vstack([pose for pose in self.tf.values()])
        collision_fks = []
        for body in self.world.bodies_with_collisions:
            if body == self.world.root:
                continue
            collision_fks.append(self.child_body_to_fk_expr[body.name])
        collision_fks = cas.vstack(collision_fks)
        params = [v.get_symbol(Derivatives.position) for v in self.world.degrees_of_freedom.values()]
        self.compiled_all_fks = all_fks.compile(parameters=params)
        self.compiled_collision_fks = collision_fks.compile(parameters=params)
        self.compiled_tf = tf.compile(parameters=params)
        self.idx_start = {body.name: i * 4 for i, body in enumerate(self.world.bodies)}

    def recompute(self) -> None:
        """
        Clears cache and recomputes all forward kinematics. Should be called after a state update.
        """
        self.compute_forward_kinematics_np.cache_clear()
        self.subs = self.world.state.positions
        self.forward_kinematics_for_all_bodies = self.compiled_all_fks.fast_call(self.subs)

    def compute_tf(self) -> np.ndarray:
        """
        Computes a (number of bodies) x 7 matrix of forward kinematics in position/quaternion format.
        The rows are ordered by body name.
        The first 3 entries are position values, the last 4 entires are quaternion values in x, y, z, w order.

        This is not updated in 'recompute', because this functionality is only used with ROS.
        :return: A large matrix with all forward kinematics.
        """
        return self.compiled_tf.fast_call(self.subs)

    @lru_cache(maxsize=None)
    def compute_forward_kinematics_np(self, root: Body, tip: Body) -> NpMatrix4x4:
        """
        Computes the forward kinematics from the root body to the tip body, root_T_tip.

        This method computes the transformation matrix representing the pose of the
        tip body relative to the root body, expressed as a numpy ndarray.

        :param root: Root body for which the kinematics are computed.
        :param tip: Tip body to which the kinematics are computed.
        :return: Transformation matrix representing the relative pose of the tip body with respect to the root body.
        """
        root = root.name
        tip = tip.name
        root_is_world = root == self.world.root.name
        tip_is_world = tip == self.world.root.name

        if not tip_is_world:
            i = self.idx_start[tip]
            map_T_tip = self.forward_kinematics_for_all_bodies[i:i + 4]
            if root_is_world:
                return map_T_tip

        if not root_is_world:
            i = self.idx_start[root]
            map_T_root = self.forward_kinematics_for_all_bodies[i:i + 4]
            root_T_map = inverse_frame(map_T_root)
            if tip_is_world:
                return root_T_map

        if tip_is_world and root_is_world:
            return np.eye(4)

        return root_T_map @ map_T_tip


class ResetStateContextManager:
    """
    A context manager for resetting the state of a given `World` instance.

    This class is designed to allow operations to be performed on a `World`
    object, ensuring that its state can be safely returned to its previous
    condition upon leaving the context. If no exceptions occur within the
    context, the original state of the `World` instance is restored, and the
    state change is notified.
    """

    def __init__(self, world: World):
        self.world = world

    def __enter__(self) -> None:
        self.state = deepcopy(self.world.state)

    def __exit__(self, exc_type: Optional[type], exc_val: Optional[Exception], exc_tb: Optional[type]) -> None:
        if exc_type is None:
            self.world.state = self.state
            self.world.notify_state_change()


class WorldModelUpdateContextManager:
    """
    Context manager for updating the state of a given `World` instance.
    This class manages that updates to the world within the context of this class only trigger recomputations after all
    desired updates have been performed.
    """
    first: bool = True

    def __init__(self, world: World):
        self.world = world

    def __enter__(self):
        if self.world.world_is_being_modified:
            self.first = False
        self.world.world_is_being_modified = True
        return self.world

    def __exit__(self, exc_type, exc_val, exc_tb):
        if self.first:
            self.world.world_is_being_modified = False
            if exc_type is None:
                self.world._notify_model_change()


def modifies_world(func):
    """
    Decorator that marks a method as a modification to the state or model of a world.
    """

    @wraps(func)
    def wrapper(self: World, *args, **kwargs):
        with self.modify_world() as context_manager:
            result = func(self, *args, **kwargs)
            return result

    return wrapper


@dataclass
class World:
    """
    A class representing the world.
    The world manages a set of bodies and connections represented as a tree-like graph.
    The nodes represent bodies in the world, and the edges represent joins between them.
    """

    kinematic_structure: rx.PyDAG[Body] = field(default_factory=lambda: rx.PyDAG(multigraph=False), kw_only=True,
                                                repr=False)
    """
    The kinematic structure of the world.
    The kinematic structure is a tree shaped directed graph where the nodes represent bodies in the world,
    and the edges represent connections between them.
    """

    views: List[View] = field(default_factory=list, repr=False)
    """
    All views the world is aware of.
    """

    degrees_of_freedom: Dict[PrefixedName, DegreeOfFreedom] = field(default_factory=dict)

    state: WorldState = field(default_factory=WorldState)
    """
    2d array where rows are derivatives and columns are dof values for that derivative.
    """

    _model_version: int = 0
    """
    The version of the model. This increases whenever a change to the kinematic model is made. Mostly triggered
    by adding/removing bodies and connections.
    """

    _state_version: int = 0
    """
    The version of the state. This increases whenever a change to the state of the kinematic model is made. 
    Mostly triggered by updating connection values.
    """

    world_is_being_modified: bool = False
    """
    Is set to True, when a function with @modifies_world is called or world.modify_world context is used.
    """

    @property
    def root(self) -> Body:
        """
        The root of the world is the unique node with in-degree 0.

        :return: The root of the world.
        """
        possible_roots = [node for node in self.bodies if self.kinematic_structure.in_degree(node.index) == 0]
        if len(possible_roots) == 1:
            return possible_roots[0]
        elif len(possible_roots) > 1:
            raise ValueError(f"More than one root found. Possible roots are {possible_roots}")
        else:
            raise ValueError(f"No root found.")

    def __hash__(self):
        return hash(id(self))

    def validate(self) -> None:
        """
        Validate the world.

        The world must be a tree.
        """
        assert len(self.bodies) == (len(self.connections) + 1)
        assert rx.is_weakly_connected(self.kinematic_structure)

    @modifies_world
    def create_degree_of_freedom(self, name: PrefixedName, lower_limits: Optional[Dict[Derivatives, float]] = None,
                                 upper_limits: Optional[Dict[Derivatives, float]] = None) -> DegreeOfFreedom:
        """
        Create a degree of freedom in the world and return it.
        For dependent kinematics, DoFs must be created with this method and passed to the connection's conctructor.
        :param name: Name of the DoF.
        :param lower_limits: If the DoF is actively controlled, it must have at least velocity limits.
        :param upper_limits: If the DoF is actively controlled, it must have at least velocity limits.
        :return: The already registered DoF.
        """
        dof = DegreeOfFreedom(name=name, _lower_limits=lower_limits, _upper_limits=upper_limits, _world=self)
        initial_position = 0
        lower_limit = dof.get_lower_limit(derivative=Derivatives.position)
        if lower_limit is not None:
            initial_position = max(lower_limit, initial_position)
        upper_limit = dof.get_upper_limit(derivative=Derivatives.position)
        if upper_limit is not None:
            initial_position = min(upper_limit, initial_position)
        self.state[name].position = initial_position
        self.degrees_of_freedom[name] = dof
        return dof

    def modify_world(self) -> WorldModelUpdateContextManager:
        return WorldModelUpdateContextManager(self)

    def reset_state_context(self) -> ResetStateContextManager:
        return ResetStateContextManager(self)

    def reset_cache(self) -> None:
        # super().reset_cache()
        # self.get_directly_controlled_child_links_with_collisions.cache_clear()
        # self.get_directly_controlled_child_links_with_collisions.cache_clear()
        # self.compute_chain_reduced_to_controlled_joints.cache_clear()
        # self.get_movable_parent_joint.cache_clear()
        # self.get_controlled_parent_joint_of_link.cache_clear()
        # self.get_controlled_parent_joint_of_joint.cache_clear()
        self.compute_split_chain_of_bodies.cache_clear()
        self.compute_split_chain_of_connections.cache_clear()
        # self.are_linked.cache_clear()
        # self.compose_fk_expression.cache_clear()
        self.compute_chain_of_bodies.cache_clear()
        self.compute_chain_of_connections.cache_clear()
        # self.is_link_controlled.cache_clear()
        for dof in self.degrees_of_freedom.values():
            dof.reset_cache()

    def notify_state_change(self) -> None:
        """
        If you have changed the state of the world, call this function to trigger necessary events and increase
        the state version.
        """
        # self.compute_fk.cache_clear()
        # self.compute_fk_with_collision_offset_np.cache_clear()
        self._recompute_forward_kinematics()
        self._state_version += 1

    def _notify_model_change(self) -> None:
        """
        Call this function if you have changed the model of the world to trigger necessary events and increase
        the model version number.
        """
        if not self.world_is_being_modified:
            # self._fix_tree_structure()
            self.reset_cache()
            self.compile_forward_kinematics_expressions()
            # self._cleanup_unused_dofs()
            self.notify_state_change()
            self._model_version += 1
            self.validate()

    @property
    def bodies(self) -> List[Body]:
        """
        :return: A list of all bodies in the world.
        """
        return list(self.kinematic_structure.nodes())

    @property
    def bodies_with_collisions(self) -> List[Body]:
        """
        :return: A list of all bodies in the world that have collisions.
        """
        return [body for body in self.bodies if body.has_collision()]

    @property
    def connections(self) -> List[Connection]:
        """
        :return: A list of all connections in the world.
        """
        return list(self.kinematic_structure.edges())

    @modifies_world
    def add_body(self, body: Body) -> None:
        """
        Add a body to the world.

        :param body: The body to add.
        """
        if body._world is self and body.index is not None:
            return
        elif body._world is not None and body._world is not self:
            raise NotImplementedError("Cannot add a body that already belongs to another world.")

        body.index = self.kinematic_structure.add_node(body)

        # write self as the bodys world
        body._world = self

    @modifies_world
    def add_connection(self, connection: Connection) -> None:
        """
        Add a connection and the bodies it connects to the world.

        :param connection: The connection to add.
        """
        self.add_body(connection.parent)
        self.add_body(connection.child)
        connection._world = self
        self.kinematic_structure.add_edge(connection.parent.index, connection.child.index, connection)

    def add_view(self, view: View) -> None:
<<<<<<< HEAD
        view._world = self
        self.views.append(view)

=======
        """
        Adds a view to the current list of views if it doesn't already exist. Ensures
        that the `view` is associated with the current instance and maintains the
        integrity of unique view names.

        :param view: The view instance to be added. Its name must be unique within
            the current context.

        :raises ValueError: If a view with the same name already exists.
        """
        try:
            self.get_view_by_name(view.name)
        except ValueError:
            pass
        else:
            raise ValueError(f"View with name {view.name} already exists.")
        view._world = self
        self.views.append(view)

    def get_view_by_name(self, name: Union[str, PrefixedName]) -> View:
        """
        Retrieves a View from the list of view based on its name.
        If the input is of type `PrefixedName`, it checks whether the prefix is specified and looks for an
        exact match. Otherwise, it matches based on the name's string representation.
        If more than one body with the same name is found, an assertion error is raised.
        If no matching body is found, a `ValueError` is raised.

        :param name: The name of the view to search for. Can be a string or a `PrefixedName` object.
        :return: The `View` object that matches the given name.
        :raises ValueError: If multiple or no views with the specified name are found.
        """
        if isinstance(name, PrefixedName):
            if name.prefix is not None:
                matches = [view for view in self.views if view.name == name]
            else:
                matches = [view for view in self.views if view.name.name == name.name]
        else:
            matches = [view for view in self.views if view.name.name == name]
        if len(matches) > 1:
            raise ValueError(f'Multiple views with name {name} found')
        if matches:
            return matches[0]
        raise ValueError(f'View with name {name} not found')

>>>>>>> 6f741c1f
    @modifies_world
    def remove_body(self, body: Body) -> None:
        if body._world is self and body.index is not None:
            self.kinematic_structure.remove_node(body.index)
            body._world = None
            body.index = None
        else:
            logger.debug("Trying to remove a body that is not part of this world.")

    @modifies_world
    def merge_world(self, other: World) -> None:
        """
        Merge a world into the existing one by merging degrees of freedom, states, connections, and bodies.
        This removes all bodies and connections from `other`.

        :param other: The world to be added.
        :return: None
        """
        for dof in other.degrees_of_freedom.values():
            self.state[dof.name].position = other.state[dof.name].position
            self.state[dof.name].velocity = other.state[dof.name].velocity
            self.state[dof.name].acceleration = other.state[dof.name].acceleration
            self.state[dof.name].jerk = other.state[dof.name].jerk
            dof._world = self
        self.degrees_of_freedom.update(other.degrees_of_freedom)

        # do not trigger computations in other
        other.world_is_being_modified = True
        for connection in other.connections:
            other.remove_body(connection.parent)
            other.remove_body(connection.child)
            self.add_connection(connection)
        other.world_is_being_modified = False

    def __str__(self):
        return f"{self.__class__.__name__} with {len(self.bodies)} bodies."

    def get_connection(self, parent: Body, child: Body) -> Connection:
        return self.kinematic_structure.get_edge_data(parent.index, child.index)

    def search_for_connections_of_type(self, connection_type: Type[ConnectionTypeVar]) -> List[ConnectionTypeVar]:
        return [c for c in self.connections if isinstance(c, connection_type)]

    def get_body_by_name(self, name: Union[str, PrefixedName]) -> Body:
        """
        Retrieves a body from the list of bodies based on its name.
        If the input is of type `PrefixedName`, it checks whether the prefix is specified and looks for an
        exact match. Otherwise, it matches based on the name's string representation.
        If more than one body with the same name is found, an assertion error is raised.
        If no matching body is found, a `ValueError` is raised.

        :param name: The name of the body to search for. Can be a string or a `PrefixedName` object.
        :return: The `Body` object that matches the given name.
        :raises ValueError: If multiple or no bodies with the specified name are found.
        """
        if isinstance(name, PrefixedName):
            if name.prefix is not None:
                matches = [body for body in self.bodies if body.name == name]
            else:
                matches = [body for body in self.bodies if body.name.name == name.name]
        else:
            matches = [body for body in self.bodies if body.name.name == name]
        if len(matches) > 1:
            raise ValueError(f'Multiple bodies with name {name} found')
        if matches:
            return matches[0]
        raise ValueError(f'Body with name {name} not found')

    def get_connection_by_name(self, name: Union[str, PrefixedName]) -> Connection:
        """
        Retrieve a connection by its name.
        This method accepts either a string or a `PrefixedName` instance.
        It searches through the list of connections and returns the one
        that matches the given name. If the `PrefixedName` contains a prefix,
        the method ensures the name, including the prefix, matches an existing
        connection. Otherwise, it only considers the unprefixed name. If more than
        one connection matches the specified name, or if no connection is found,
        an exception is raised.

        :param name: The name of the connection to retrieve. Can be a string or
            a `PrefixedName` instance. If a prefix is included in `PrefixedName`,
            it will be used for matching.
        :return: The connection that matches the specified name.
        :raises ValueError: If multiple connections with the given name are found
            or if no connection with the given name exists.
        """
        if isinstance(name, PrefixedName):
            if name.prefix is not None:
                matches = [conn for conn in self.connections if conn.name == name]
            else:
                matches = [conn for conn in self.connections if conn.name.name == name.name]
        else:
            matches = [conn for conn in self.connections if conn.name.name == name]
        if len(matches) > 1:
            raise ValueError(f'Multiple connections with name {name} found')
        if matches:
            return matches[0]
        raise ValueError(f'Connection with name {name} not found')

    @lru_cache(maxsize=None)
    def compute_child_bodies(self, body: Body) -> List[Body]:
        """
        Computes the child bodies of a given body in the world.
        :param body: The body for which to compute child bodies.
        :return: A list of child bodies.
        """
        return list(self.kinematic_structure.successors(body))

    @lru_cache(maxsize=None)
    def compute_parent_body(self, body: Body) -> Body:
        """
        Computes the parent body of a given body in the world.
        :param body: The body for which to compute the parent body.
        :return: The parent body of the given body.
        """
        return next(iter(self.kinematic_structure.predecessors(body.index)))

    @lru_cache(maxsize=None)
    def compute_parent_connection(self, body: Body) -> Connection:
        """
        Computes the parent connection of a given body in the world.
        :param body: The body for which to compute the parent connection.
        :return: The parent connection of the given body.
        """
        return self.kinematic_structure.get_edge_data(self.compute_parent_body(body).index, body.index)

    @lru_cache(maxsize=None)
    def compute_chain_of_bodies(self, root: Body, tip: Body) -> List[Body]:
        if root == tip:
            return [root]
        shortest_paths = rx.all_shortest_paths(self.kinematic_structure, root.index, tip.index, as_undirected=False)

        if len(shortest_paths) == 0:
            raise rx.NoPathFound(f'No path found from {root} to {tip}')

        return [self.kinematic_structure[index] for index in shortest_paths[0]]

    @lru_cache(maxsize=None)
    def compute_chain_of_connections(self, root: Body, tip: Body) -> List[Connection]:
        body_chain = self.compute_chain_of_bodies(root, tip)
        return [self.get_connection(body_chain[i], body_chain[i + 1]) for i in range(len(body_chain) - 1)]

    @lru_cache(maxsize=None)
    def compute_split_chain_of_bodies(self, root: Body, tip: Body) -> Tuple[List[Body], List[Body], List[Body]]:
        """
        Computes the chain between root and tip. Can handle chains that start and end anywhere in the tree.
        :param root: The root body to start the chain from
        :param tip: The tip body to end the chain at
        :return: tuple containing
                    1. chain from root to the common ancestor (excluding common ancestor)
                    2. list containing just the common ancestor
                    3. chain from common ancestor to tip (excluding common ancestor)
        """
        if root == tip:
            return [], [root], []
        root_chain = self.compute_chain_of_bodies(self.root, root)
        tip_chain = self.compute_chain_of_bodies(self.root, tip)
        i = 0
        for i in range(min(len(root_chain), len(tip_chain))):
            if root_chain[i] != tip_chain[i]:
                break
        else:
            i += 1
        common_ancestor = tip_chain[i - 1]
        root_chain = self.compute_chain_of_bodies(common_ancestor, root)
        root_chain = root_chain[1:]
        root_chain = root_chain[::-1]
        tip_chain = self.compute_chain_of_bodies(common_ancestor, tip)
        tip_chain = tip_chain[1:]
        return root_chain, [common_ancestor], tip_chain

    @lru_cache(maxsize=None)
    def compute_split_chain_of_connections(self, root: Body, tip: Body) -> Tuple[List[Connection], List[Connection]]:
        """
        Computes split chains of connections between 'root' and 'tip' bodies. Returns tuple of two Connection lists:
        (root->common ancestor, tip->common ancestor). Returns empty lists if root==tip.

        :param root: The starting `Body` object for the chain of connections.
        :param tip: The ending `Body` object for the chain of connections.
        :return: A tuple of two lists: the first list contains `Connection` objects from the `root` to
            the common ancestor, and the second list contains `Connection` objects from the `tip` to the
            common ancestor.
        """
        if root == tip:
            return [], []
        root_chain, common_ancestor, tip_chain = self.compute_split_chain_of_bodies(root, tip)
        root_chain.append(common_ancestor[0])
        tip_chain.insert(0, common_ancestor[0])
        root_connections = []
        for i in range(len(root_chain) - 1):
            root_connections.append(self.get_connection(root_chain[i + 1], root_chain[i]))
        tip_connections = []
        for i in range(len(tip_chain) - 1):
            tip_connections.append(self.get_connection(tip_chain[i], tip_chain[i + 1]))
        return root_connections, tip_connections

    @property
    def layers(self) -> List[List[Body]]:
        return rx.layers(self.kinematic_structure, [self.root.index], index_output=False)

    def bfs_layout(self, scale: float = 1., align: PlotAlignment = PlotAlignment.VERTICAL) -> Dict[int, np.array]:
        """
        Generate a bfs layout for this circuit.

        :return: A dict mapping the node indices to 2d coordinates.
        """
        layers = self.layers

        pos = None
        nodes = []
        width = len(layers)
        for i, layer in enumerate(layers):
            height = len(layer)
            xs = np.repeat(i, height)
            ys = np.arange(0, height, dtype=float)
            offset = ((width - 1) / 2, (height - 1) / 2)
            layer_pos = np.column_stack([xs, ys]) - offset
            if pos is None:
                pos = layer_pos
            else:
                pos = np.concatenate([pos, layer_pos])
            nodes.extend(layer)

        # Find max length over all dimensions
        pos -= pos.mean(axis=0)
        lim = np.abs(pos).max()  # max coordinate for all axes
        # rescale to (-scale, scale) in all directions, preserves aspect
        if lim > 0:
            pos *= scale / lim

        if align == PlotAlignment.HORIZONTAL:
            pos = pos[:, ::-1]  # swap x and y coords

        pos = dict(zip([node.index for node in nodes], pos))
        return pos

    def plot_kinematic_structure(self, scale: float = 1., align: PlotAlignment = PlotAlignment.VERTICAL) -> None:
        """
        Plots the kinematic structure of the world.
        The plot shows bodies as nodes and connections as edges in a directed graph.
        """
        # Create a new figure
        plt.figure(figsize=(12, 8))

        pos = self.bfs_layout(scale=scale, align=align)

        rustworkx.visualization.mpl_draw(self.kinematic_structure, pos=pos, labels=lambda body: str(body.name),
                                         with_labels=True,
                                         edge_labels=lambda edge: edge.__class__.__name__)

        plt.title("World Kinematic Structure")
        plt.axis('off')  # Hide axes
        plt.show()

    def _travel_branch(self, body: Body, visitor: rustworkx.visit.DFSVisitor) -> None:
        """
        Apply a DFS Visitor to a subtree of the kinematic structure.

        :param body: Starting point of the search
        :param visitor: This visitor to apply.
        """
        rx.dfs_search(self.kinematic_structure, [body.index], visitor)

    def compile_forward_kinematics_expressions(self) -> None:
        """
        Traverse the kinematic structure and compile forward kinematics expressions for fast evaluation.
        """
        new_fks = ForwardKinematicsVisitor(self)
        self._travel_branch(self.root, new_fks)
        new_fks.compile_forward_kinematics()
        self._fk_computer = new_fks

    def _recompute_forward_kinematics(self) -> None:
        self._fk_computer.recompute()

    @copy_lru_cache()
    def compose_forward_kinematics_expression(self, root: Body, tip: Body) -> cas.TransformationMatrix:
        """
        :param root: The root body in the kinematic chain.
            It determines the starting point of the forward kinematics calculation.
        :param tip: The tip body in the kinematic chain.
            It determines the endpoint of the forward kinematics calculation.
        :return: An expression representing the computed forward kinematics of the tip body relative to the root body.
        """

        fk = cas.TransformationMatrix()
        root_chain, tip_chain = self.compute_split_chain_of_connections(root, tip)
        connection: Connection
        for connection in root_chain:
            tip_T_root = connection.origin_expression.inverse()
            fk = fk.dot(tip_T_root)
        for connection in tip_chain:
            fk = fk.dot(connection.origin_expression)
        fk.reference_frame = root.name
        fk.child_frame = tip.name
        return fk

    def compute_forward_kinematics_np(self, root: Body, tip: Body) -> NpMatrix4x4:
        """
        Computes the forward kinematics from the root body to the tip body, root_T_tip.

        This method computes the transformation matrix representing the pose of the
        tip body relative to the root body, expressed as a numpy ndarray.

        :param root: Root body for which the kinematics are computed.
        :param tip: Tip body to which the kinematics are computed.
        :return: Transformation matrix representing the relative pose of the tip body with respect to the root body.
        """
        return self._fk_computer.compute_forward_kinematics_np(root, tip).copy()

    def find_dofs_for_position_symbols(self, symbols: List[cas.Symbol]) -> List[DegreeOfFreedom]:
        result = []
        for s in symbols:
            for dof in self.degrees_of_freedom.values():
                if s == dof.position_symbol:
                    result.append(dof)
        return result

    def compute_inverse_kinematics(self, root: Body, tip: Body, target: NpMatrix4x4,
                                   dt: float = 0.05, max_iterations: int = 200,
                                   translation_velocity: float = 0.2, rotation_velocity: float = 0.2) \
            -> Dict[DegreeOfFreedom, float]:
        """
        Compute inverse kinematics using quadratic programming.

        :param root: Root body of the kinematic chain
        :param tip: Tip body of the kinematic chain
        :param target: Desired tip pose relative to the root body
        :param dt: Time step for integration
        :param max_iterations: Maximum number of iterations
        :param translation_velocity: Maximum translation velocity
        :param rotation_velocity: Maximum rotation velocity
        :return: Dictionary mapping DOF names to their computed positions
        """
        ik_solver = InverseKinematicsSolver(self)
        return ik_solver.solve(root, tip, target, dt, max_iterations, translation_velocity, rotation_velocity)

    def apply_control_commands(self, commands: np.ndarray, dt: float, derivative: Derivatives) -> None:
        """
        Updates the state of a system by applying control commands at a specified derivative level,
        followed by backward integration to update lower derivatives.

        :param commands: Control commands to be applied at the specified derivative
            level. The array length must match the number of free variables
            in the system.
        :param dt: Time step used for the integration of lower derivatives.
        :param derivative: The derivative level to which the control commands are
            applied.
        :return: None
        """
        if len(commands) != len(self.degrees_of_freedom):
            raise ValueError(
                f"Commands length {len(commands)} does not match number of free variables {len(self.degrees_of_freedom)}")

        self.state.set_derivative(derivative, commands)

        for i in range(derivative - 1, -1, -1):
            self.state.set_derivative(i, self.state.get_derivative(i) + self.state.get_derivative(i + 1) * dt)
        for connection in self.connections:
            if isinstance(connection, HasUpdateState):
                connection.update_state(dt)
        self.notify_state_change()

    def set_positions_1DOF_connection(self, new_state: Dict[Has1DOFState, float]) -> None:
        for connection, value in new_state.items():
            connection.position = value
        self.notify_state_change()<|MERGE_RESOLUTION|>--- conflicted
+++ resolved
@@ -409,11 +409,6 @@
         self.kinematic_structure.add_edge(connection.parent.index, connection.child.index, connection)
 
     def add_view(self, view: View) -> None:
-<<<<<<< HEAD
-        view._world = self
-        self.views.append(view)
-
-=======
         """
         Adds a view to the current list of views if it doesn't already exist. Ensures
         that the `view` is associated with the current instance and maintains the
@@ -458,7 +453,6 @@
             return matches[0]
         raise ValueError(f'View with name {name} not found')
 
->>>>>>> 6f741c1f
     @modifies_world
     def remove_body(self, body: Body) -> None:
         if body._world is self and body.index is not None:
