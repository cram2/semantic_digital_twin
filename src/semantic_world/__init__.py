<<<<<<< HEAD
__version__ = "0.0.2"
=======
__version__ = "0.0.2"


import logging


logger = logging.Logger("semantic_world")
logger.setLevel(logging.INFO)
>>>>>>> ac12e8e9
<|MERGE_RESOLUTION|>--- conflicted
+++ resolved
@@ -1,6 +1,3 @@
-<<<<<<< HEAD
-__version__ = "0.0.2"
-=======
 __version__ = "0.0.2"
 
 
@@ -8,5 +5,4 @@
 
 
 logger = logging.Logger("semantic_world")
-logger.setLevel(logging.INFO)
->>>>>>> ac12e8e9
+logger.setLevel(logging.INFO)