--- conflicted
+++ resolved
@@ -1,12 +1,7 @@
 from __future__ import annotations
-<<<<<<< HEAD
-from abc import ABC, abstractmethod
-from dataclasses import dataclass
-=======
 
 from abc import ABC, abstractmethod
 from dataclasses import dataclass, field
->>>>>>> 7489516c
 from typing_extensions import Self, Dict, Any, TypeVar, TYPE_CHECKING
 
 from ormatic.dao import HasGeneric
@@ -16,30 +11,20 @@
     FixedConnection,
     PrismaticConnection,
     RevoluteConnection,
-<<<<<<< HEAD
-    Connection6DoF, OmniDrive,
-=======
     Connection6DoF,
     OmniDrive,
->>>>>>> 7489516c
 )
 from .geometry import transformation_from_json, transformation_to_json
 from ..datastructures.prefixed_name import PrefixedName
 from ..spatial_types.spatial_types import TransformationMatrix
 from ..spatial_types.symbol_manager import symbol_manager
-<<<<<<< HEAD
-=======
-
->>>>>>> 7489516c
+
 from .world_entity import Connection
 from .. import spatial_types as cas
 
 if TYPE_CHECKING:
     from ..world import World
-<<<<<<< HEAD
-=======
-
->>>>>>> 7489516c
+
 T = TypeVar("T")
 
 
