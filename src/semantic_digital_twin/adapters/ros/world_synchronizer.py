--- conflicted
+++ resolved
@@ -228,22 +228,21 @@
         self.update_previous_world_state()
         self.publish(msg)
 
-<<<<<<< HEAD
-    def compute_state_changes(self) -> Dict[PrefixedName, float]:
+    def compute_state_changes(self) -> Dict[UUID, float]:
         """
         Compute and return only the position changes since the last published snapshot.
 
         Returns a mapping of DOF name to current position for entries whose position
         differs from the previous snapshot, using a vectorized tolerance-based diff.
         """
-        names = self.world.state.keys()  # List[PrefixedName] in column order
+        ids = self.world.state.keys()  # List[PrefixedName] in column order
         curr = self.world.state.positions  # np.ndarray shape (N,)
         prev = self.previous_world_state_data  # np.ndarray shape (N,)
 
         # If the number of DOFs changed (model update), send everything once
         # so the other side can resync, then the snapshot will be updated afterward.
         if prev.shape != curr.shape:
-            return {n: float(v) for n, v in zip(names, curr)}
+            return {n: float(v) for n, v in zip(ids, curr)}
 
         # Vectorized comparison: O(N) with minimal Python overhead
         changed_mask = ~np.isclose(curr, prev, rtol=1e-8, atol=1e-12, equal_nan=True)
@@ -251,21 +250,7 @@
             return {}
 
         idx = np.nonzero(changed_mask)[0]
-        return {names[i]: float(curr[i]) for i in idx}
-=======
-    def compute_state_changes(self) -> Dict[UUID, float]:
-        changes = {
-            _id: current_state
-            for _id, current_state in zip(
-                self.world.state.keys(), self.world.state.positions
-            )
-            if _id not in self.previous_world_state_data
-            or not np.allclose(
-                current_state, self.previous_world_state_data[_id].position
-            )
-        }
-        return changes
->>>>>>> 7f1e218c
+        return {ids[i]: float(curr[i]) for i in idx}
 
 
 @dataclass
