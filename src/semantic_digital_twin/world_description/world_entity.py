--- conflicted
+++ resolved
@@ -10,11 +10,8 @@
 from dataclasses import dataclass, field
 from dataclasses import fields
 from functools import lru_cache
-<<<<<<< HEAD
 from uuid import UUID, uuid4
-=======
 from typing import ClassVar
->>>>>>> 159b78cd
 
 import numpy as np
 import trimesh
@@ -470,8 +467,6 @@
     def __post_init__(self):
         self.area.reference_frame = self
 
-<<<<<<< HEAD
-=======
     def __hash__(self):
         return id(self)
 
@@ -481,7 +476,6 @@
             return None
         return self.area.combined_mesh
 
->>>>>>> 159b78cd
     @classmethod
     def from_3d_points(
         cls,
