from __future__ import annotations

from abc import ABC, abstractmethod
from copy import deepcopy
from dataclasses import dataclass, field

import numpy as np
from typing_extensions import List, TYPE_CHECKING, Union, Optional, Dict, Any, Self

from .degree_of_freedom import DegreeOfFreedom
from .world_entity import CollisionCheckingConfig, Connection, KinematicStructureEntity
from .. import spatial_types as cas
from ..adapters.world_entity_kwargs_tracker import (
    KinematicStructureEntityKwargsTracker,
)
from ..datastructures.prefixed_name import PrefixedName
from ..datastructures.types import NpMatrix4x4
from ..spatial_types.derivatives import DerivativeMap
from .connection_properties import JointDynamics

if TYPE_CHECKING:
    from ..world import World


class HasUpdateState(ABC):
    """
    Mixin class for connections that need state updated which are not trivial integrations.
    Typically needed for connections that use active and passive degrees of freedom.
    Look at OmniDrive for an example usage.
    """

    @abstractmethod
    def update_state(self, dt: float) -> None:
        """
        Allows the connection to update the state of its dofs.
        An integration update for active dofs will have happened before this method is called.
        Write directly into self._world.state, but don't touch dofs that don't belong to this connection.
        :param dt: Time passed since last update.
        """
        pass


@dataclass(eq=False)
class FixedConnection(Connection):
    """
    Has 0 degrees of freedom.
    """

    def __hash__(self):
        return hash((self.parent, self.child))


@dataclass(eq=False)
class ActiveConnection(Connection):
    """
    Has one or more degrees of freedom that can be actively controlled, e.g., robot joints.
    """

    frozen_for_collision_avoidance: bool = field(default=False)
    """
    Should be treated as fixed for collision avoidance.
    Common example are gripper joints, you generally don't want to avoid collisions by closing the fingers, 
    but by moving the whole hand away.
    """

    def to_json(self) -> Dict[str, Any]:
        result = super().to_json()
        result["frozen_for_collision_avoidance"] = self.frozen_for_collision_avoidance
        return result

    @classmethod
    def _from_json(cls, data: Dict[str, Any], **kwargs) -> Self:
        tracker = KinematicStructureEntityKwargsTracker.from_kwargs(kwargs)
        parent = tracker.get_kinematic_structure_entity(
            name=PrefixedName.from_json(data["parent_name"])
        )
        child = tracker.get_kinematic_structure_entity(
            name=PrefixedName.from_json(data["child_name"])
        )
        return cls(
            name=PrefixedName.from_json(data["name"]),
            parent=parent,
            child=child,
            parent_T_connection_expression=cas.TransformationMatrix.from_json(
                data["parent_T_connection_expression"], **kwargs
            ),
            frozen_for_collision_avoidance=data["frozen_for_collision_avoidance"],
            **kwargs,
        )

    @property
    def has_hardware_interface(self) -> bool:
        """
        Whether this connection is linked to a controller and can therefore respond to control commands.

        E.g. the caster wheels of a PR2 are active, because they have a DOF, but they are not directly controlled.
        Instead a the omni drive connection is directly controlled and a low level controller translates these commands
        to commands for the caster wheels.

        A door hinge is also active but cannot be controlled.
        """
        return any(dof.has_hardware_interface for dof in self.dofs)

    @has_hardware_interface.setter
    def has_hardware_interface(self, value: bool) -> None:
        for dof in self.dofs:
            dof.has_hardware_interface = value

    @property
    def is_controlled(self):
        return self.has_hardware_interface and not self.frozen_for_collision_avoidance

    def set_static_collision_config_for_direct_child_bodies(
        self, collision_config: CollisionCheckingConfig
    ):
        for child_body in self._world.get_direct_child_bodies_with_collision(self):
            if not child_body.get_collision_config().disabled:
                child_body.set_static_collision_config(collision_config)


@dataclass(eq=False)
class ActiveConnection1DOF(ActiveConnection, ABC):
    """
    Superclass for active connections with 1 degree of freedom.
    """

    axis: cas.Vector3 = field(kw_only=True)
    """
    Connection moves along this axis, should be a unit vector.
    The axis is defined relative to the local reference frame of the parent KinematicStructureEntity.
    """

    multiplier: float = 1.0
    """
    Movement along the axis is multiplied by this value. Useful if Connections share DoFs.
    """

    offset: float = 0.0
    """
    Movement along the axis is offset by this value. Useful if Connections share DoFs.
    """

    dof_name: PrefixedName = field(kw_only=True)
    """
    Name of a Degree of freedom to control movement along the axis.
    """

    dynamics: JointDynamics = field(default_factory=JointDynamics)
    """
    Dynamic properties of the joint.
    """

    def to_json(self) -> Dict[str, Any]:
        result = super().to_json()
        result["axis"] = self.axis.to_np().tolist()
        result["multiplier"] = self.multiplier
        result["offset"] = self.offset
        result["dof_name"] = self.dof_name.to_json()
        return result

    @classmethod
    def _from_json(cls, data: Dict[str, Any], **kwargs) -> Self:
        tracker = KinematicStructureEntityKwargsTracker.from_kwargs(kwargs)
        parent = tracker.get_kinematic_structure_entity(
            name=PrefixedName.from_json(data["parent_name"])
        )
        child = tracker.get_kinematic_structure_entity(
            name=PrefixedName.from_json(data["child_name"])
        )
        return cls(
            name=PrefixedName.from_json(data["name"]),
            parent=parent,
            child=child,
            parent_T_connection_expression=cas.TransformationMatrix.from_json(
                data["parent_T_connection_expression"], **kwargs
            ),
            frozen_for_collision_avoidance=data["frozen_for_collision_avoidance"],
            axis=cas.Vector3.from_iterable(data["axis"]),
            multiplier=data["multiplier"],
            offset=data["offset"],
            dof_name=PrefixedName.from_json(data["dof_name"]),
        )

    @classmethod
    def create_with_dofs(
        cls,
        world: World,
        parent: KinematicStructureEntity,
        child: KinematicStructureEntity,
        axis: cas.Vector3,
        name: Optional[PrefixedName] = None,
        multiplier: float = 1.0,
        offset: float = 0.0,
        *args,
        **kwargs,
    ) -> Self:
        """
        Creates and returns an instance of the class with associated degrees of freedom
        (DOFs) based on the specified parameters. This method facilitates initializing
        a kinematic relationship between a parent and a child entity, augmented by
        an axis representation and configurable properties such as multiplier and offset.

        :param world: The motion world in which to add the degree of freedom.
        :param parent: The parent kinematic structure entity.
        :param child: The child kinematic structure entity.
        :param axis: The axis vector defining the joint relation.
        :param name: Optional specific name for the DOF entity. If not provided, a
                     default name is generated based on the parent and child.
        :param multiplier: A scaling factor applied to the DOF's motion. Defaults to 1.0.
        :param offset: A constant offset value applied to the DOF's motion. Defaults to 0.0.
        :return: An instance of the class representing the defined relationship with
                 its DOF added to the world.
        """
        name = name or cls._generate_default_name(parent=parent, child=child)
        dof = DegreeOfFreedom(name=PrefixedName("dof", str(name)))
        world.add_degree_of_freedom(dof)
        return cls(
            parent=parent,
            child=child,
            axis=axis,
            multiplier=multiplier,
            offset=offset,
            dof_name=dof.name,
            *args,
            **kwargs,
        )

    def add_to_world(self, world: World):
        super().add_to_world(world)
        if self.multiplier is None:
            self.multiplier = 1
        else:
            self.multiplier = self.multiplier
        if self.offset is None:
            self.offset = 0
        else:
            self.offset = self.offset
        self.axis = self.axis

    @property
    def dof(self) -> DegreeOfFreedom:
        """
        A reference to the Degree of Freedom associated with this connection.
        .. warning:: WITH multiplier and offset applied.
        """
        result = deepcopy(self.raw_dof)
        result.variables = self.raw_dof.variables * self.multiplier
        if self.multiplier < 0:
            # if multiplier is negative, we need to swap the limits
            result.lower_limits, result.upper_limits = (
                result.upper_limits,
                result.lower_limits,
            )
        result.lower_limits = result.lower_limits * self.multiplier
        result.upper_limits = result.upper_limits * self.multiplier

        result.variables.position += self.offset
        if result.lower_limits.position is not None:
            result.lower_limits.position = result.lower_limits.position + self.offset
        if result.upper_limits.position is not None:
            result.upper_limits.position = result.upper_limits.position + self.offset
        return result

    @property
    def raw_dof(self) -> DegreeOfFreedom:
        """
        A reference to the Degree of Freedom associated with this connection.
        .. warning:: WITHOUT multiplier and offset applied.
        """
        return self._world.get_degree_of_freedom_by_name(self.dof_name)

    @property
    def active_dofs(self) -> List[DegreeOfFreedom]:
        return [self.raw_dof]

    def __hash__(self):
        return hash((self.parent, self.child))

    @property
    def position(self) -> float:
        return (
            self._world.state[self.raw_dof.name].position * self.multiplier
            + self.offset
        )

    @position.setter
    def position(self, value: float) -> None:
        self._world.state[self.raw_dof.name].position = (
            value - self.offset
        ) / self.multiplier
        self._world.notify_state_change()

    @property
    def velocity(self) -> float:
        return self._world.state[self.raw_dof.name].velocity * self.multiplier

    @velocity.setter
    def velocity(self, value: float) -> None:
        self._world.state[self.raw_dof.name].velocity = value / self.multiplier
        self._world.notify_state_change()

    @property
    def acceleration(self) -> float:
        return self._world.state[self.raw_dof.name].acceleration * self.multiplier

    @acceleration.setter
    def acceleration(self, value: float) -> None:
        self._world.state[self.raw_dof.name].acceleration = value / self.multiplier
        self._world.notify_state_change()

    @property
    def jerk(self) -> float:
        return self._world.state[self.raw_dof.name].jerk * self.multiplier

    @jerk.setter
    def jerk(self, value: float) -> None:
        self._world.state[self.raw_dof.name].jerk = value / self.multiplier
        self._world.notify_state_change()

    def copy_for_world(self, world: World):
        (
            other_parent,
            other_child,
            parent_T_connection_expression,
        ) = self._find_references_in_world(world)

        return self.__class__(
            name=PrefixedName(self.name.name, self.name.prefix),
            parent=other_parent,
            child=other_child,
            parent_T_connection_expression=parent_T_connection_expression,
            dof_name=PrefixedName(self.dof_name.name, self.dof_name.prefix),
            axis=self.axis,
            multiplier=self.multiplier,
            offset=self.offset,
        )


@dataclass(eq=False)
class PrismaticConnection(ActiveConnection1DOF):
    """
    Allows translation along an axis.
    """

    def add_to_world(self, world: World):
        super().add_to_world(world)

<<<<<<< HEAD
        translation_axis = self.axis * self.dof.symbols.position
        self.connection_T_child_expression @= cas.TransformationMatrix.from_xyz_rpy(
=======
        translation_axis = self.axis * self.dof.variables.position
        self._connection_T_child_expression = cas.TransformationMatrix.from_xyz_rpy(
>>>>>>> 260f0dfe
            x=translation_axis[0],
            y=translation_axis[1],
            z=translation_axis[2],
            child_frame=self.child,
        )

    def __hash__(self):
        return hash((self.parent, self.child))


@dataclass(eq=False)
class RevoluteConnection(ActiveConnection1DOF):
    """
    Allows rotation about an axis.
    """

    def add_to_world(self, world: World):
        super().add_to_world(world)

<<<<<<< HEAD
        self.connection_T_child_expression @= (
=======
        self._connection_T_child_expression = (
>>>>>>> 260f0dfe
            cas.TransformationMatrix.from_xyz_axis_angle(
                axis=self.axis,
                angle=self.dof.variables.position,
                child_frame=self.child,
            )
        )

    def __hash__(self):
        return hash((self.parent, self.child))


@dataclass(eq=False)
class Connection6DoF(Connection):
    """
    Has full 6 degrees of freedom, that cannot be actively controlled.
    Useful for synchronizing with transformations from external providers.
    """

    x_name: PrefixedName = field(kw_only=True)
    """
    Displacement of child KinematicStructureEntity with respect to parent KinematicStructureEntity along the x-axis.
    """
    y_name: PrefixedName = field(kw_only=True)
    """
    Displacement of child KinematicStructureEntity with respect to parent KinematicStructureEntity along the y-axis.
    """
    z_name: PrefixedName = field(kw_only=True)
    """
    Displacement of child KinematicStructureEntity with respect to parent KinematicStructureEntity along the z-axis.
    """

    qx_name: PrefixedName = field(kw_only=True)
    qy_name: PrefixedName = field(kw_only=True)
    qz_name: PrefixedName = field(kw_only=True)
    qw_name: PrefixedName = field(kw_only=True)
    """
    Rotation of child KinematicStructureEntity with respect to parent KinematicStructureEntity represented as a quaternion.
    """

    def to_json(self) -> Dict[str, Any]:
        result = super().to_json()
        result["x_name"] = self.x_name.to_json()
        result["y_name"] = self.y_name.to_json()
        result["z_name"] = self.z_name.to_json()
        result["qx_name"] = self.qx_name.to_json()
        result["qy_name"] = self.qy_name.to_json()
        result["qz_name"] = self.qz_name.to_json()
        result["qw_name"] = self.qw_name.to_json()
        return result

    @classmethod
    def _from_json(cls, data: Dict[str, Any], **kwargs) -> Self:
        tracker = KinematicStructureEntityKwargsTracker.from_kwargs(kwargs)
        parent = tracker.get_kinematic_structure_entity(
            name=PrefixedName.from_json(data["parent_name"])
        )
        child = tracker.get_kinematic_structure_entity(
            name=PrefixedName.from_json(data["child_name"])
        )
        return cls(
            name=PrefixedName.from_json(data["name"]),
            parent=parent,
            child=child,
            parent_T_connection_expression=cas.TransformationMatrix.from_json(
                data["parent_T_connection_expression"], **kwargs
            ),
            x_name=PrefixedName.from_json(data["x_name"]),
            y_name=PrefixedName.from_json(data["y_name"]),
            z_name=PrefixedName.from_json(data["z_name"]),
            qx_name=PrefixedName.from_json(data["qx_name"]),
            qy_name=PrefixedName.from_json(data["qy_name"]),
            qz_name=PrefixedName.from_json(data["qz_name"]),
            qw_name=PrefixedName.from_json(data["qw_name"]),
        )

    @property
    def x(self) -> DegreeOfFreedom:
        return self._world.get_degree_of_freedom_by_name(self.x_name)

    @property
    def y(self) -> DegreeOfFreedom:
        return self._world.get_degree_of_freedom_by_name(self.y_name)

    @property
    def z(self) -> DegreeOfFreedom:
        return self._world.get_degree_of_freedom_by_name(self.z_name)

    @property
    def qx(self) -> DegreeOfFreedom:
        return self._world.get_degree_of_freedom_by_name(self.qx_name)

    @property
    def qy(self) -> DegreeOfFreedom:
        return self._world.get_degree_of_freedom_by_name(self.qy_name)

    @property
    def qz(self) -> DegreeOfFreedom:
        return self._world.get_degree_of_freedom_by_name(self.qz_name)

    @property
    def qw(self) -> DegreeOfFreedom:
        return self._world.get_degree_of_freedom_by_name(self.qw_name)

    def __hash__(self):
        return hash(self.name)

    def add_to_world(self, world: World):
        super().add_to_world(world)
        parent_P_child = cas.Point3(
            x_init=self.x.variables.position,
            y_init=self.y.variables.position,
            z_init=self.z.variables.position,
        )
        parent_R_child = cas.Quaternion(
            x_init=self.qx.variables.position,
            y_init=self.qy.variables.position,
            z_init=self.qz.variables.position,
            w_init=self.qw.variables.position,
        ).to_rotation_matrix()
        self._connection_T_child_expression = (
            cas.TransformationMatrix.from_point_rotation_matrix(
                point=parent_P_child,
                rotation_matrix=parent_R_child,
                child_frame=self.child,
            )
        )

    @classmethod
    def create_with_dofs(
        cls,
        world: World,
        parent: KinematicStructureEntity,
        child: KinematicStructureEntity,
        name: Optional[PrefixedName] = None,
        parent_T_connection_expression: Optional[cas.TransformationMatrix] = None,
        *args,
        **kwargs,
    ) -> Self:
        """
        Creates an instance of the class with automatically generated degrees of freedom (DoFs)
        for the provided parent and child kinematic entities within the specified world.

        This method initializes and adds the required degrees of freedom to the world,
        and sets their properties accordingly. It generates a name for the connection if
        none is provided, and ensures valid initial state for relevant degrees of freedom.

        :param world: The World object where the degrees of freedom are added and modified.
        :param parent: The KinematicStructureEntity serving as the parent.
        :param child: The KinematicStructureEntity serving as the child.
        :param name: An optional PrefixedName for the connection. If None, it will be
                     auto-generated based on the parent and child names.
        :param parent_T_connection_expression: Optional transformation matrix specifying
                                               the connection relationship between parent
                                               and child entities.
        :return: A new instance of the class representing the parent-child connection with
                 automatically defined degrees of freedom.
        """
        name = name or cls._generate_default_name(parent=parent, child=child)

        with world.modify_world():
            stringified_name = str(name)
            x = DegreeOfFreedom(name=PrefixedName("x", stringified_name))
            world.add_degree_of_freedom(x)
            y = DegreeOfFreedom(name=PrefixedName("y", stringified_name))
            world.add_degree_of_freedom(y)
            z = DegreeOfFreedom(name=PrefixedName("z", stringified_name))
            world.add_degree_of_freedom(z)
            qx = DegreeOfFreedom(name=PrefixedName("qx", stringified_name))
            world.add_degree_of_freedom(qx)
            qy = DegreeOfFreedom(name=PrefixedName("qy", stringified_name))
            world.add_degree_of_freedom(qy)
            qz = DegreeOfFreedom(name=PrefixedName("qz", stringified_name))
            world.add_degree_of_freedom(qz)
            qw = DegreeOfFreedom(name=PrefixedName("qw", stringified_name))
            world.add_degree_of_freedom(qw)
            world.state[qw.name].position = 1.0

        return cls(
            parent=parent,
            child=child,
            parent_T_connection_expression=parent_T_connection_expression,
            name=name,
            x_name=x.name,
            y_name=y.name,
            z_name=z.name,
            qx_name=qx.name,
            qy_name=qy.name,
            qz_name=qz.name,
            qw_name=qw.name,
        )

    @property
    def passive_dofs(self) -> List[DegreeOfFreedom]:
        return [self.x, self.y, self.z, self.qx, self.qy, self.qz, self.qw]

    @property
    def origin(self) -> cas.TransformationMatrix:
        return super().origin

    @origin.setter
    def origin(
        self, transformation: Union[NpMatrix4x4, cas.TransformationMatrix]
    ) -> None:
        if not isinstance(transformation, cas.TransformationMatrix):
            transformation = cas.TransformationMatrix(data=transformation)
        position = transformation.to_position().to_np()
        orientation = transformation.to_rotation_matrix().to_quaternion().to_np()
        self._world.state[self.x.name].position = position[0]
        self._world.state[self.y.name].position = position[1]
        self._world.state[self.z.name].position = position[2]
        self._world.state[self.qx.name].position = orientation[0]
        self._world.state[self.qy.name].position = orientation[1]
        self._world.state[self.qz.name].position = orientation[2]
        self._world.state[self.qw.name].position = orientation[3]
        self._world.notify_state_change()

    def copy_for_world(self, world: World) -> Connection6DoF:
        """
        Copies this 6DoF connection for another world. Returns a new connection with references to the given world.
        :param world: The world to copy this connection for.
        :return: A copy of this connection for the given world.
        """
        (
            other_parent,
            other_child,
            parent_T_connection_expression,
        ) = self._find_references_in_world(world)

        return Connection6DoF(
            name=deepcopy(self.name),
            parent=other_parent,
            child=other_child,
            parent_T_connection_expression=parent_T_connection_expression,
            x_name=deepcopy(self.x_name),
            y_name=deepcopy(self.y_name),
            z_name=deepcopy(self.z_name),
            qx_name=deepcopy(self.qx_name),
            qy_name=deepcopy(self.qy_name),
            qz_name=deepcopy(self.qz_name),
            qw_name=deepcopy(self.qw_name),
        )


@dataclass(eq=False)
class OmniDrive(ActiveConnection, HasUpdateState):
    """
    A connection describing an omnidirectional drive.
    It can rotate about its z-axis and drive on the x-y plane simultaneously.
    - x/y: Passive dofs describing the measured odometry with respect to parent frame.
        We assume that the robot can't fly, and we can't measure its z-axis position, so z=0.
        The odometry sensors typically provide velocity measurements with respect to the child frame,
        therefore the velocity values of x/y must stay 0.
    - x_vel/y_vel: The measured and commanded velocity is represented with respect to the child frame with these
        active dofs. It must be ensured that their position values stay 0.
    - roll/pitch: Some robots, like the PR2, have sensors to measure pitch and roll using an IMU,
        we therefore have passive dofs for them.
    - yaw: Since the robot can only rotate about its z-axis, we don't need different dofs for position and velocity of yaw.
        They are combined into one active dof.
    """

    # passive dofs
    x_name: PrefixedName = field(kw_only=True)
    y_name: PrefixedName = field(kw_only=True)
    roll_name: PrefixedName = field(kw_only=True)
    pitch_name: PrefixedName = field(kw_only=True)

    # active dofs
    yaw_name: PrefixedName = field(kw_only=True)
    x_velocity_name: PrefixedName = field(kw_only=True)
    y_velocity_name: PrefixedName = field(kw_only=True)

    def to_json(self) -> Dict[str, Any]:
        result = super().to_json()
        result["x_name"] = self.x_name.to_json()
        result["y_name"] = self.y_name.to_json()
        result["roll_name"] = self.roll_name.to_json()
        result["pitch_name"] = self.pitch_name.to_json()
        result["yaw_name"] = self.yaw_name.to_json()
        result["x_velocity_name"] = self.x_velocity_name.to_json()
        result["y_velocity_name"] = self.y_velocity_name.to_json()
        return result

    @classmethod
    def _from_json(cls, data: Dict[str, Any], **kwargs) -> Self:
        tracker = KinematicStructureEntityKwargsTracker.from_kwargs(kwargs)
        parent = tracker.get_kinematic_structure_entity(
            name=PrefixedName.from_json(data["parent_name"])
        )
        child = tracker.get_kinematic_structure_entity(
            name=PrefixedName.from_json(data["child_name"])
        )
        return cls(
            name=PrefixedName.from_json(data["name"], **kwargs),
            parent=parent,
            child=child,
            parent_T_connection_expression=cas.TransformationMatrix.from_json(
                data["parent_T_connection_expression"], **kwargs
            ),
            x_name=PrefixedName.from_json(data["x_name"], **kwargs),
            y_name=PrefixedName.from_json(data["y_name"], **kwargs),
            roll_name=PrefixedName.from_json(data["roll_name"], **kwargs),
            pitch_name=PrefixedName.from_json(data["pitch_name"], **kwargs),
            yaw_name=PrefixedName.from_json(data["yaw_name"], **kwargs),
            x_velocity_name=PrefixedName.from_json(data["x_velocity_name"], **kwargs),
            y_velocity_name=PrefixedName.from_json(data["y_velocity_name"], **kwargs),
        )

    @property
    def x(self) -> DegreeOfFreedom:
        return self._world.get_degree_of_freedom_by_name(self.x_name)

    @property
    def y(self) -> DegreeOfFreedom:
        return self._world.get_degree_of_freedom_by_name(self.y_name)

    @property
    def roll(self) -> DegreeOfFreedom:
        return self._world.get_degree_of_freedom_by_name(self.roll_name)

    @property
    def pitch(self) -> DegreeOfFreedom:
        return self._world.get_degree_of_freedom_by_name(self.pitch_name)

    @property
    def yaw(self) -> DegreeOfFreedom:
        return self._world.get_degree_of_freedom_by_name(self.yaw_name)

    @property
    def x_velocity(self) -> DegreeOfFreedom:
        return self._world.get_degree_of_freedom_by_name(self.x_velocity_name)

    @property
    def y_velocity(self) -> DegreeOfFreedom:
        return self._world.get_degree_of_freedom_by_name(self.y_velocity_name)

    def add_to_world(self, world: World):
        super().add_to_world(world)
        odom_T_bf = cas.TransformationMatrix.from_xyz_rpy(
            x=self.x.variables.position,
            y=self.y.variables.position,
            yaw=self.yaw.variables.position,
        )
        bf_T_bf_vel = cas.TransformationMatrix.from_xyz_rpy(
            x=self.x_velocity.variables.position, y=self.y_velocity.variables.position
        )
        bf_vel_T_bf = cas.TransformationMatrix.from_xyz_rpy(
            x=0,
            y=0,
            z=0,
            roll=self.roll.variables.position,
            pitch=self.pitch.variables.position,
            yaw=0,
        )
        self._connection_T_child_expression = odom_T_bf @ bf_T_bf_vel @ bf_vel_T_bf
        self._connection_T_child_expression.child_frame = self.child

    @classmethod
    def create_with_dofs(
        cls,
        world: World,
        parent: KinematicStructureEntity,
        child: KinematicStructureEntity,
        name: Optional[PrefixedName] = None,
        parent_T_connection_expression: Optional[cas.TransformationMatrix] = None,
        translation_velocity_limits: float = 0.6,
        rotation_velocity_limits: float = 0.5,
        *args,
        **kwargs,
    ) -> Self:
        """
        Creates an instance of the class with automatically generated degrees of freedom
        (DOFs) for translation on the x and y axes, rotation along roll, pitch, and yaw
        axes, and velocity limits for translation and rotation.

        This method modifies the provided world to add all required degrees of freedom
        and their limits, based on the provided settings. Names for the degrees of
        freedom are auto-generated using the stringified version of the provided name
        or its default setting.

        :param world: The world where the configuration is being applied, and degrees of freedom are added.
        :param parent: The parent kinematic structure entity.
        :param child: The child kinematic structure entity.
        :param name: Name of the connection. If None, it will be auto-generated.
        :param parent_T_connection_expression: Transformation matrix representing the
            relative position/orientation of the child to the parent. Default is Identity.
        :param translation_velocity_limits: The velocity limit applied to the
            translation degrees of freedom (default is 0.6).
        :param rotation_velocity_limits: The velocity limit applied to the rotation
            degrees of freedom (default is 0.5).
        :return: An instance of the class with the auto-generated DOFs incorporated.
        """
        name = name or cls._generate_default_name(parent=parent, child=child)
        with world.modify_world():
            stringified_name = str(name)
            lower_translation_limits = DerivativeMap()
            lower_translation_limits.velocity = -translation_velocity_limits
            upper_translation_limits = DerivativeMap()
            upper_translation_limits.velocity = translation_velocity_limits
            lower_rotation_limits = DerivativeMap()
            lower_rotation_limits.velocity = -rotation_velocity_limits
            upper_rotation_limits = DerivativeMap()
            upper_rotation_limits.velocity = rotation_velocity_limits

            with world.modify_world():
                x = DegreeOfFreedom(name=PrefixedName("x", stringified_name))
                world.add_degree_of_freedom(x)
                y = DegreeOfFreedom(name=PrefixedName("y", stringified_name))
                world.add_degree_of_freedom(y)
                roll = DegreeOfFreedom(name=PrefixedName("roll", stringified_name))
                world.add_degree_of_freedom(roll)
                pitch = DegreeOfFreedom(name=PrefixedName("pitch", stringified_name))
                world.add_degree_of_freedom(pitch)
                yaw = DegreeOfFreedom(
                    name=PrefixedName("yaw", stringified_name),
                    lower_limits=lower_rotation_limits,
                    upper_limits=upper_rotation_limits,
                )
                world.add_degree_of_freedom(yaw)

                x_vel = DegreeOfFreedom(
                    name=PrefixedName("x_vel", stringified_name),
                    lower_limits=lower_translation_limits,
                    upper_limits=upper_translation_limits,
                )
                world.add_degree_of_freedom(x_vel)
                y_vel = DegreeOfFreedom(
                    name=PrefixedName("y_vel", stringified_name),
                    lower_limits=lower_translation_limits,
                    upper_limits=upper_translation_limits,
                )
                world.add_degree_of_freedom(y_vel)

        return cls(
            parent=parent,
            child=child,
            parent_T_connection_expression=parent_T_connection_expression,
            name=name,
            x_name=x.name,
            y_name=y.name,
            roll_name=roll.name,
            pitch_name=pitch.name,
            yaw_name=yaw.name,
            x_velocity_name=x_vel.name,
            y_velocity_name=y_vel.name,
            *args,
            **kwargs,
        )

    @property
    def active_dofs(self) -> List[DegreeOfFreedom]:
        return [self.x_velocity, self.y_velocity, self.yaw]

    @property
    def passive_dofs(self) -> List[DegreeOfFreedom]:
        return [self.x, self.y, self.roll, self.pitch]

    @property
    def dofs(self) -> List[DegreeOfFreedom]:
        return self.active_dofs + self.passive_dofs

    def update_state(self, dt: float) -> None:
        state = self._world.state
        state[self.x_velocity.name].position = 0
        state[self.y_velocity.name].position = 0

        x_vel = state[self.x_velocity.name].velocity
        y_vel = state[self.y_velocity.name].velocity
        delta = state[self.yaw.name].position
        x_velocity = np.cos(delta) * x_vel - np.sin(delta) * y_vel
        state[self.x.name].position += x_velocity * dt
        y_velocity = np.sin(delta) * x_vel + np.cos(delta) * y_vel
        state[self.y.name].position += y_velocity * dt

    @property
    def origin(self) -> cas.TransformationMatrix:
        return super().origin

    @origin.setter
    def origin(
        self, transformation: Union[NpMatrix4x4, cas.TransformationMatrix]
    ) -> None:
        """
        Overwrites the origin of the connection.
        .. warning:: Ignores z position, pitch, and yaw values.
        :param parent_T_child:
        """
        if isinstance(transformation, np.ndarray):
            transformation = cas.TransformationMatrix(data=transformation)
        position = transformation.to_position()
        roll, pitch, yaw = transformation.to_rotation_matrix().to_rpy()
        self._world.state[self.x.name].position = position.x.to_np()
        self._world.state[self.y.name].position = position.y.to_np()
        self._world.state[self.yaw.name].position = yaw.to_np()
        self._world.notify_state_change()

    def get_free_variable_names(self) -> List[PrefixedName]:
        return [self.x.name, self.y.name, self.yaw.name]

    def __hash__(self):
        return hash(self.name)

    @property
    def has_hardware_interface(self) -> bool:
        return self.x_velocity.has_hardware_interface

    @has_hardware_interface.setter
    def has_hardware_interface(self, value: bool) -> None:
        self.x_velocity.has_hardware_interface = value
        self.y_velocity.has_hardware_interface = value
        self.yaw.has_hardware_interface = value

    def copy_for_world(self, world: World) -> OmniDrive:
        """
        Copies this OmniDriveConnection for the provided world. This finds the references for the parent and child in
        the new world and returns a new connection with references to the new parent and child.
        :param world: The world where the connection is copied.
        :return: The connection with references to the new parent and child.
        """
        (
            other_parent,
            other_child,
            parent_T_connection_expression,
        ) = self._find_references_in_world(world)

        return OmniDrive(
            name=deepcopy(self.name),
            parent=other_parent,
            child=other_child,
            parent_T_connection_expression=parent_T_connection_expression,
            x_name=deepcopy(self.x_name),
            y_name=deepcopy(self.y_name),
            roll_name=deepcopy(self.roll_name),
            pitch_name=deepcopy(self.pitch_name),
            yaw_name=deepcopy(self.yaw_name),
            x_velocity_name=deepcopy(self.x_velocity_name),
            y_velocity_name=deepcopy(self.y_velocity_name),
        )<|MERGE_RESOLUTION|>--- conflicted
+++ resolved
@@ -345,13 +345,8 @@
     def add_to_world(self, world: World):
         super().add_to_world(world)
 
-<<<<<<< HEAD
-        translation_axis = self.axis * self.dof.symbols.position
-        self.connection_T_child_expression @= cas.TransformationMatrix.from_xyz_rpy(
-=======
         translation_axis = self.axis * self.dof.variables.position
         self._connection_T_child_expression = cas.TransformationMatrix.from_xyz_rpy(
->>>>>>> 260f0dfe
             x=translation_axis[0],
             y=translation_axis[1],
             z=translation_axis[2],
@@ -371,14 +366,10 @@
     def add_to_world(self, world: World):
         super().add_to_world(world)
 
-<<<<<<< HEAD
-        self.connection_T_child_expression @= (
-=======
-        self._connection_T_child_expression = (
->>>>>>> 260f0dfe
+        self.connection_T_child_expression = (
             cas.TransformationMatrix.from_xyz_axis_angle(
                 axis=self.axis,
-                angle=self.dof.variables.position,
+                angle=self.dof.symbols.position,
                 child_frame=self.child,
             )
         )
