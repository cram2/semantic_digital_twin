# .github/workflows/ci.yml
name: CI
defaults:
  run:
    shell: bash -ieo pipefail {0}

    
on:
  push:
    branches: [ main ]
  pull_request:
    branches: [ main ]

jobs:
  test:
    runs-on: ubuntu-latest
    container:
      image: "pycram/semantic_world:jazzy"
    steps:
    - uses: actions/checkout@v4
      with:
        path: "ros/src/semantic_world"
        repository: ${{ github.repository }}
        ref: ${{ github.ref }}
        submodules: 'false'
    - name: Update semantic_world source files
      run: |
        rm -rf /opt/ros/overlay_ws/src/semantic_world/* 
        cd /opt/ros/overlay_ws/src/semantic_world
        rm -rf .git .github .gitignore .gitmodules .readthedocs.yaml
        cp -r /__w/${{ github.event.repository.name }}/${{ github.event.repository.name }}/ros/src/semantic_world /opt/ros/overlay_ws/src

    - name: Install dependencies
      run: |
        sudo apt-get update
<<<<<<< HEAD
        sudo apt install graphviz graphviz-dev
        python -m pip install --upgrade pip
        pip install virtualenv
        python -m virtualenv venv
        source venv/bin/activate
        pip install -r requirements.txt
        pip install pytest mypy flake8 black isort
        pip install .
        git clone https://github.com/Multiverse-Framework/Multiverse-Parser.git
        pip install -r ./Multiverse-Parser/requirements.txt
        pip install -e ./Multiverse-Parser
        echo "PATH=$PWD/ultiverse-Parser/ext/blender:$PWD/ultiverse-Parser/USD/linux/lib/python:$PWD/ultiverse-Parser/USD/linux/plugin/usd:$PATH" >> $GITHUB_ENV
        echo "PYTHONPATH=$PWD/ultiverse-Parser/USD/linux/lib/python:$PWD/src" >> $GITHUB_ENV

    - name: Run tests
      run: |
        source venv/bin/activate
        echo "PATH is: $PATH"
        echo "PYTHONPATH is: $PYTHONPATH"
        PATH=$PATH PYTHONPATH=$PYTHONPATH pytest -v test/
=======
        cd /opt/ros/overlay_ws/src/semantic_world
        source ../semantic_world-venv/bin/activate    
        pip install -U pip && pip install -r requirements.txt && pip install -e . && pip install pytest
        echo "PATH=/opt/ros/overlay_ws/src/Multiverse-Parser/ext/blender:/opt/ros/overlay_ws/src/Multiverse-Parser/USD/linux/lib/python:/opt/ros/overlay_ws/src/Multiverse-Parser/USD/linux/plugin/usd:$PATH" >> $GITHUB_ENV
        echo "PYTHONPATH=/opt/ros/overlay_ws/src/Multiverse-Parser/USD/linux/lib/python:/opt/ros/overlay_ws/src/src" >> $GITHUB_ENV


    - name: Run tests
      run: |
        source /opt/ros/overlay_ws/install/setup.bash
        source /opt/ros/overlay_ws/src/semantic_world-venv/bin/activate
        cd /opt/ros/overlay_ws/src/semantic_world
        python -m pytest -v test/
>>>>>>> ac12e8e9
<|MERGE_RESOLUTION|>--- conflicted
+++ resolved
@@ -33,28 +33,6 @@
     - name: Install dependencies
       run: |
         sudo apt-get update
-<<<<<<< HEAD
-        sudo apt install graphviz graphviz-dev
-        python -m pip install --upgrade pip
-        pip install virtualenv
-        python -m virtualenv venv
-        source venv/bin/activate
-        pip install -r requirements.txt
-        pip install pytest mypy flake8 black isort
-        pip install .
-        git clone https://github.com/Multiverse-Framework/Multiverse-Parser.git
-        pip install -r ./Multiverse-Parser/requirements.txt
-        pip install -e ./Multiverse-Parser
-        echo "PATH=$PWD/ultiverse-Parser/ext/blender:$PWD/ultiverse-Parser/USD/linux/lib/python:$PWD/ultiverse-Parser/USD/linux/plugin/usd:$PATH" >> $GITHUB_ENV
-        echo "PYTHONPATH=$PWD/ultiverse-Parser/USD/linux/lib/python:$PWD/src" >> $GITHUB_ENV
-
-    - name: Run tests
-      run: |
-        source venv/bin/activate
-        echo "PATH is: $PATH"
-        echo "PYTHONPATH is: $PYTHONPATH"
-        PATH=$PATH PYTHONPATH=$PYTHONPATH pytest -v test/
-=======
         cd /opt/ros/overlay_ws/src/semantic_world
         source ../semantic_world-venv/bin/activate    
         pip install -U pip && pip install -r requirements.txt && pip install -e . && pip install pytest
@@ -67,5 +45,4 @@
         source /opt/ros/overlay_ws/install/setup.bash
         source /opt/ros/overlay_ws/src/semantic_world-venv/bin/activate
         cd /opt/ros/overlay_ws/src/semantic_world
-        python -m pytest -v test/
->>>>>>> ac12e8e9
+        python -m pytest -v test/